//! CalDAV items (todo, events, journals...)
// TODO: move Event and Task to nest them in crate::items::calendar::Calendar?

use chrono::{DateTime, Utc};
use serde::{Deserialize, Serialize};
use url::Url;
<<<<<<< HEAD
=======

use crate::utils::sync::{SyncStatus, Syncable};

#[derive(PartialEq, Eq, Copy, Clone, Debug)]
pub enum ItemType {
    Calendar,
    Event,
    Task,
}
>>>>>>> 29701bde

#[derive(Clone, Debug, Serialize, Deserialize)]
pub enum Item {
    Event(crate::event::Event),
    Task(crate::task::Task),
}

/// Returns `task.$property_name` or `event.$property_name`, depending on whether self is a Task or an Event
macro_rules! synthetise_common_getter {
    ($property_name:ident, $return_type:ty) => {
        pub fn $property_name(&self) -> $return_type {
            match self {
                Item::Event(e) => e.$property_name(),
                Item::Task(t) => t.$property_name(),
            }
        }
    };
}

impl Item {
    synthetise_common_getter!(url, &Url);
    synthetise_common_getter!(uid, &str);
    synthetise_common_getter!(name, &str);
    synthetise_common_getter!(creation_date, Option<&DateTime<Utc>>);
    synthetise_common_getter!(last_modified, &DateTime<Utc>);
    synthetise_common_getter!(sync_status, &SyncStatus);
    synthetise_common_getter!(ical_prod_id, &str);

    pub fn set_sync_status(&mut self, new_status: SyncStatus) {
        match self {
            Item::Event(e) => e.set_sync_status(new_status),
            Item::Task(t) => t.set_sync_status(new_status),
        }
    }

    pub fn is_event(&self) -> bool {
        matches!(self, Item::Event(_))
    }

    pub fn is_task(&self) -> bool {
        matches!(self, Item::Task(_))
    }

    /// Returns a mutable reference to the inner Task
    ///
    /// # Panics
    /// Panics if the inner item is not a Task
    pub fn unwrap_task_mut(&mut self) -> &mut crate::task::Task {
        match self {
            Item::Task(t) => t,
            _ => panic!("Not a task"),
        }
    }

    /// Returns a reference to the inner Task
    ///
    /// # Panics
    /// Panics if the inner item is not a Task
    pub fn unwrap_task(&self) -> &crate::task::Task {
        match self {
            Item::Task(t) => t,
            _ => panic!("Not a task"),
        }
    }

    #[cfg(any(test, feature = "integration_tests"))]
    pub fn has_same_observable_content_as(&self, other: &Item) -> bool {
        match (self, other) {
            (Item::Event(s), Item::Event(o)) => s.has_same_observable_content_as(o),
            (Item::Task(s), Item::Task(o)) => s.has_same_observable_content_as(o),
            _ => false,
        }
    }
<<<<<<< HEAD
}

/// A VersionTag is basically a CalDAV `ctag` or `etag`. Whenever it changes, this means the data has changed.
#[derive(Clone, Debug, PartialEq, Serialize, Deserialize)]
pub struct VersionTag {
    tag: String,
}

impl From<String> for VersionTag {
    fn from(tag: String) -> VersionTag {
        Self { tag }
    }
}

impl VersionTag {
    /// Get the inner version tag (usually a WebDAV `ctag` or `etag`)
    pub fn as_str(&self) -> &str {
        &self.tag
    }

    /// Generate a random VersionTag
    #[cfg(feature = "local_calendar_mocks_remote_calendars")]
    pub fn random() -> Self {
        let random = uuid::Uuid::new_v4().to_hyphenated().to_string();
        Self { tag: random }
    }
}

/// Describes whether this item has been synced already, or modified since the last time it was synced
#[derive(Clone, Debug, PartialEq, Serialize, Deserialize)]
pub enum SyncStatus {
    /// This item has ben locally created, and never synced yet
    NotSynced,
    /// At the time this item has ben synced, it has a given version tag, and has not been locally modified since then.
    /// Note: in integration tests, in case we are mocking a remote calendar by a local calendar, this is the only valid variant (remote calendars make no distinction between all these variants)
    Synced(VersionTag),
    /// This item has been synced when it had a given version tag, and has been locally modified since then.
    LocallyModified(VersionTag),
    /// This item has been synced when it had a given version tag, and has been locally deleted since then.
    LocallyDeleted(VersionTag),
}
impl SyncStatus {
    /// Generate a random SyncStatus::Synced
    #[cfg(feature = "local_calendar_mocks_remote_calendars")]
    pub fn random_synced() -> Self {
        Self::Synced(VersionTag::random())
=======

    pub fn type_(&self) -> ItemType {
        match self {
            Self::Event(_) => ItemType::Event,
            Self::Task(_) => ItemType::Task,
        }
>>>>>>> 29701bde
    }
}<|MERGE_RESOLUTION|>--- conflicted
+++ resolved
@@ -4,8 +4,6 @@
 use chrono::{DateTime, Utc};
 use serde::{Deserialize, Serialize};
 use url::Url;
-<<<<<<< HEAD
-=======
 
 use crate::utils::sync::{SyncStatus, Syncable};
 
@@ -15,7 +13,6 @@
     Event,
     Task,
 }
->>>>>>> 29701bde
 
 #[derive(Clone, Debug, Serialize, Deserialize)]
 pub enum Item {
@@ -89,60 +86,11 @@
             _ => false,
         }
     }
-<<<<<<< HEAD
-}
-
-/// A VersionTag is basically a CalDAV `ctag` or `etag`. Whenever it changes, this means the data has changed.
-#[derive(Clone, Debug, PartialEq, Serialize, Deserialize)]
-pub struct VersionTag {
-    tag: String,
-}
-
-impl From<String> for VersionTag {
-    fn from(tag: String) -> VersionTag {
-        Self { tag }
-    }
-}
-
-impl VersionTag {
-    /// Get the inner version tag (usually a WebDAV `ctag` or `etag`)
-    pub fn as_str(&self) -> &str {
-        &self.tag
-    }
-
-    /// Generate a random VersionTag
-    #[cfg(feature = "local_calendar_mocks_remote_calendars")]
-    pub fn random() -> Self {
-        let random = uuid::Uuid::new_v4().to_hyphenated().to_string();
-        Self { tag: random }
-    }
-}
-
-/// Describes whether this item has been synced already, or modified since the last time it was synced
-#[derive(Clone, Debug, PartialEq, Serialize, Deserialize)]
-pub enum SyncStatus {
-    /// This item has ben locally created, and never synced yet
-    NotSynced,
-    /// At the time this item has ben synced, it has a given version tag, and has not been locally modified since then.
-    /// Note: in integration tests, in case we are mocking a remote calendar by a local calendar, this is the only valid variant (remote calendars make no distinction between all these variants)
-    Synced(VersionTag),
-    /// This item has been synced when it had a given version tag, and has been locally modified since then.
-    LocallyModified(VersionTag),
-    /// This item has been synced when it had a given version tag, and has been locally deleted since then.
-    LocallyDeleted(VersionTag),
-}
-impl SyncStatus {
-    /// Generate a random SyncStatus::Synced
-    #[cfg(feature = "local_calendar_mocks_remote_calendars")]
-    pub fn random_synced() -> Self {
-        Self::Synced(VersionTag::random())
-=======
 
     pub fn type_(&self) -> ItemType {
         match self {
             Self::Event(_) => ItemType::Event,
             Self::Task(_) => ItemType::Task,
         }
->>>>>>> 29701bde
     }
 }