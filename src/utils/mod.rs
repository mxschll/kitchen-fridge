--- conflicted
+++ resolved
@@ -1,16 +1,5 @@
 //! Some utility functions
 
-<<<<<<< HEAD
-use std::collections::{HashMap, HashSet};
-use std::hash::Hash;
-use std::io::{stdin, stdout, Read, Write};
-use std::sync::{Arc, Mutex};
-
-use minidom::Element;
-use url::Url;
-
-use crate::item::SyncStatus;
-=======
 use std::collections::{HashMap, HashSet, VecDeque};
 use std::fmt::{self};
 use std::hash::Hash;
@@ -23,72 +12,21 @@
 use tokio::sync::Mutex;
 use url::Url;
 
->>>>>>> 29701bde
+use crate::item::SyncStatus;
 use crate::traits::CompleteCalendar;
 use crate::traits::DavCalendar;
 use crate::Item;
 
-<<<<<<< HEAD
-/// Walks an XML tree and returns every element that has the given name
-pub fn find_elems<S: AsRef<str>>(root: &Element, searched_name: S) -> Vec<&Element> {
-    let searched_name = searched_name.as_ref();
-    let mut elems: Vec<&Element> = Vec::new();
-
-    for el in root.children() {
-        if el.name() == searched_name {
-            elems.push(el);
-        } else {
-            let ret = find_elems(el, searched_name);
-            elems.extend(ret);
-        }
-    }
-    elems
-}
-
-/// Walks an XML tree until it finds an elements with the given name
-pub fn find_elem<S: AsRef<str>>(root: &Element, searched_name: S) -> Option<&Element> {
-    let searched_name = searched_name.as_ref();
-    if root.name() == searched_name {
-        return Some(root);
-    }
-
-    for el in root.children() {
-        if el.name() == searched_name {
-            return Some(el);
-        } else {
-            let ret = find_elem(el, searched_name);
-            if ret.is_some() {
-                return ret;
-            }
-        }
-    }
-    None
-}
-
-pub fn print_xml(element: &Element) {
-    let mut writer = std::io::stdout();
-
-    let mut xml_writer = minidom::quick_xml::Writer::new_with_indent(std::io::stdout(), 0x20, 4);
-    let _ = element.to_writer(&mut xml_writer);
-    let _ = writer.write(&[0x0a]);
-}
-=======
 pub mod prop;
 pub(crate) mod req;
 pub mod sync;
 pub(crate) mod xml;
->>>>>>> 29701bde
 
 /// A debug utility that pretty-prints calendars
 pub async fn print_calendar_list<C>(cals: &HashMap<Url, Arc<Mutex<C>>>)
 where
     C: CompleteCalendar,
 {
-<<<<<<< HEAD
-    for (url, cal) in cals {
-        println!("CAL {} ({})", cal.lock().unwrap().name(), url);
-        match cal.lock().unwrap().get_items().await {
-=======
     let ordered = {
         let mut v: Vec<(&Url, &Arc<Mutex<C>>)> = cals.iter().collect();
         v.sort_by_key(|x| x.0);
@@ -98,7 +36,6 @@
     for (url, cal) in ordered {
         println!("CAL {} ({})", cal.lock().await.name(), url);
         match cal.lock().await.get_items().await {
->>>>>>> 29701bde
             Err(_err) => continue,
             Ok(map) => {
                 for (_, item) in map {
@@ -106,13 +43,10 @@
                 }
             }
         }
-<<<<<<< HEAD
-=======
 
         for prop in cal.lock().await.get_properties().await.values() {
             print_property(prop);
         }
->>>>>>> 29701bde
     }
 }
 
@@ -122,13 +56,8 @@
     C: DavCalendar,
 {
     for (url, cal) in cals {
-<<<<<<< HEAD
-        println!("CAL {} ({})", cal.lock().unwrap().name(), url);
-        match cal.lock().unwrap().get_item_version_tags().await {
-=======
         println!("CAL {} ({})", cal.lock().await.name(), url);
         match cal.lock().await.get_item_version_tags().await {
->>>>>>> 29701bde
             Err(_err) => continue,
             Ok(map) => {
                 for (url, version_tag) in map {
@@ -140,25 +69,10 @@
 }
 
 pub fn print_task(item: &Item) {
-<<<<<<< HEAD
-    match item {
-        Item::Task(task) => {
-            let completion = if task.completed() { "✓" } else { " " };
-            let sync = match task.sync_status() {
-                SyncStatus::NotSynced => ".",
-                SyncStatus::Synced(_) => "=",
-                SyncStatus::LocallyModified(_) => "~",
-                SyncStatus::LocallyDeleted(_) => "x",
-            };
-            println!("    {}{} {}\t{}", completion, sync, task.name(), task.url());
-        }
-        _ => return,
-=======
     if let Item::Task(task) = item {
         let completion = if task.completed() { "✓" } else { " " };
         let sync = task.sync_status().symbol();
         println!("    {}{} {}\t{}", completion, sync, task.name(), task.url());
->>>>>>> 29701bde
     }
 }
 
@@ -175,11 +89,7 @@
     let keys_l: HashSet<T> = left.keys().cloned().collect();
     let keys_r: HashSet<T> = right.keys().cloned().collect();
     let result = keys_l == keys_r;
-<<<<<<< HEAD
-    if result == false {
-=======
     if !result {
->>>>>>> 29701bde
         log::debug!("Keys of a map mismatch");
         for key in keys_l {
             log::debug!("   left: {}", key);
@@ -204,8 +114,6 @@
 pub fn random_url(parent_calendar: &Url) -> Url {
     let random = uuid::Uuid::new_v4().to_hyphenated().to_string();
     parent_calendar.join(&random).unwrap(/* this cannot panic since we've just created a string that is a valid URL */)
-<<<<<<< HEAD
-=======
 }
 
 /// Generate a random NamespacedName, under a namespace we control
@@ -317,5 +225,4 @@
     pub fn dav_sym(&self) -> char {
         self.mapping[&"DAV:".to_string()]
     }
->>>>>>> 29701bde
 }