//! To-do tasks (iCal `VTODO` item)

<<<<<<< HEAD
=======
use std::fmt::Display;

>>>>>>> 29701bde
use chrono::{DateTime, Utc};
use ical::property::Property;
use serde::{Deserialize, Serialize};
use url::Url;
use uuid::Uuid;

use crate::utils::{
    random_url,
    sync::{SyncStatus, Syncable},
};

/// RFC5545 defines the completion as several optional fields, yet some combinations make no sense.
/// This enum provides an API that forbids such impossible combinations.
///
/// * `COMPLETED` is an optional timestamp that tells whether this task is completed
/// * `STATUS` is an optional field, that can be set to `NEEDS-ACTION`, `COMPLETED`, or others.
///
/// Even though having a `COMPLETED` date but a `STATUS:NEEDS-ACTION` is theorically possible, it obviously makes no sense. This API ensures this cannot happen
#[derive(Clone, Debug, PartialEq, Serialize, Deserialize)]
pub enum CompletionStatus {
    Completed(Option<DateTime<Utc>>),
    Uncompleted,
}
impl CompletionStatus {
    pub fn is_completed(&self) -> bool {
        matches!(self, CompletionStatus::Completed(_))
    }
}

#[derive(Clone, Debug, Serialize, Deserialize)]
pub struct Relationship {
    /// The ical RELATED-TO property, see https://datatracker.ietf.org/doc/html/rfc5545#section-3.8.4.5
    ///
    /// This is the UID of a task to which this task is related.
    related_to: String,

    /// The ical RELTYPE parameter as found on a RELATED-TO property.
    ///
    /// See https://datatracker.ietf.org/doc/html/rfc5545#section-3.2.15
    reltype: String,
}
impl Relationship {
    pub fn new(related_to: String, reltype: String) -> Self {
        Self {
            related_to,
            reltype,
        }
    }
}
impl Display for Relationship {
    fn fmt(&self, f: &mut std::fmt::Formatter<'_>) -> std::fmt::Result {
        match self.reltype.as_str() {
            "PARENT" => {}
            x => {
                f.write_str("RELTYPE=")?;
                f.write_str(x)?;
                f.write_str(":")?;
            }
        }

        f.write_str(self.related_to.as_str())
    }
}

/// A to-do task
#[derive(Clone, Debug, Serialize, Deserialize)]
pub struct Task {
    /// The task URL
    url: Url,

    /// Persistent, globally unique identifier for the calendar component
    /// The [RFC](https://tools.ietf.org/html/rfc5545#page-117) recommends concatenating a timestamp with the server's domain name.
    /// UUID are even better so we'll generate them, but we have to support tasks from the server, that may have any arbitrary strings here.
    uid: String,

    /// The sync status of this item
    sync_status: SyncStatus,
    /// The time this item was created.
    /// This is not required by RFC5545. This will be populated in tasks created by this crate, but can be None for tasks coming from a server
    creation_date: Option<DateTime<Utc>>,
    /// The last time this item was modified
    last_modified: DateTime<Utc>,
    /// The completion status of this task
    completion_status: CompletionStatus,

    /// The display name of the task
    name: String,

    /// The PRODID, as defined in iCal files
    ical_prod_id: String,

    /// Related items, derived from the RELATED-TO property.
    relationships: Vec<Relationship>,

    /// Extra parameters that have not been parsed from the iCal file (because they're not supported (yet) by this crate).
    /// They are needed to serialize this item into an equivalent iCal file
    extra_parameters: Vec<Property>,
}

impl Task {
    /// Create a brand new Task that is not on a server yet.
    /// This will pick a new (random) task ID.
    pub fn new(name: String, completed: bool, parent_calendar_url: &Url) -> Self {
        let new_url = random_url(parent_calendar_url);
        let new_sync_status = SyncStatus::NotSynced;
        let new_uid = Uuid::new_v4().to_hyphenated().to_string();
        let new_creation_date = Some(Utc::now());
        let new_last_modified = Utc::now();
        let new_completion_status = if completed {
            CompletionStatus::Completed(Some(Utc::now()))
        } else {
            CompletionStatus::Uncompleted
        };
        let ical_prod_id = crate::ical::default_prod_id();
        let extra_parameters = Vec::new();
        Self::new_with_parameters(
            name,
            new_uid,
            new_url,
            new_completion_status,
            new_sync_status,
            new_creation_date,
            new_last_modified,
            ical_prod_id,
<<<<<<< HEAD
=======
            Vec::new(),
>>>>>>> 29701bde
            extra_parameters,
        )
    }

    /// Create a new Task instance, that may be synced on the server already
    pub fn new_with_parameters(
        name: String,
        uid: String,
        new_url: Url,
        completion_status: CompletionStatus,
        sync_status: SyncStatus,
        creation_date: Option<DateTime<Utc>>,
        last_modified: DateTime<Utc>,
        ical_prod_id: String,
<<<<<<< HEAD
=======
        relationships: Vec<Relationship>,
>>>>>>> 29701bde
        extra_parameters: Vec<Property>,
    ) -> Self {
        Self {
            url: new_url,
            uid,
            name,
            completion_status,
            sync_status,
            creation_date,
            last_modified,
            ical_prod_id,
            relationships,
            extra_parameters,
        }
    }

    pub fn url(&self) -> &Url {
        &self.url
    }
    pub fn uid(&self) -> &str {
        &self.uid
    }
    pub fn name(&self) -> &str {
        &self.name
    }
    pub fn completed(&self) -> bool {
        self.completion_status.is_completed()
    }
    pub fn ical_prod_id(&self) -> &str {
        &self.ical_prod_id
    }
<<<<<<< HEAD
    pub fn sync_status(&self) -> &SyncStatus {
        &self.sync_status
    }
=======
>>>>>>> 29701bde
    pub fn last_modified(&self) -> &DateTime<Utc> {
        &self.last_modified
    }
    pub fn creation_date(&self) -> Option<&DateTime<Utc>> {
        self.creation_date.as_ref()
    }
    pub fn completion_status(&self) -> &CompletionStatus {
        &self.completion_status
    }
<<<<<<< HEAD
=======
    pub fn relationships(&self) -> &Vec<Relationship> {
        &self.relationships
    }
    /// The UID of the parent of this task, if any
    pub fn parent(&self) -> Option<&String> {
        self.relationships
            .iter()
            .find(|r| r.reltype == "PARENT")
            .map(|r| &r.related_to)
    }
    pub fn set_parent(&mut self, parent_uid: String) {
        match self.parent().cloned() {
            Some(parent) => {
                self.relationships
                    .iter_mut()
                    .find(|r| r.reltype == "PARENT" && r.related_to == parent)
                    .unwrap()
                    .related_to = parent_uid;
            }
            None => {
                self.relationships
                    .push(Relationship::new(parent_uid, "PARENT".to_string()));
            }
        }
    }
>>>>>>> 29701bde
    pub fn extra_parameters(&self) -> &[Property] {
        &self.extra_parameters
    }

    #[cfg(any(test, feature = "integration_tests"))]
    pub fn has_same_observable_content_as(&self, other: &Task) -> bool {
        self.url == other.url
        && self.uid == other.uid
        && self.name == other.name
        // sync status must be the same variant, but we ignore its embedded version tag
        && std::mem::discriminant(&self.sync_status) == std::mem::discriminant(&other.sync_status)
        // completion status must be the same variant, but we ignore its embedded completion date (they are not totally mocked in integration tests)
        && std::mem::discriminant(&self.completion_status) == std::mem::discriminant(&other.completion_status)
        // last modified dates are ignored (they are not totally mocked in integration tests)
    }

<<<<<<< HEAD
    pub fn set_sync_status(&mut self, new_status: SyncStatus) {
        self.sync_status = new_status;
    }

    fn update_sync_status(&mut self) {
        match &self.sync_status {
            SyncStatus::NotSynced => return,
            SyncStatus::LocallyModified(_) => return,
            SyncStatus::Synced(prev_vt) => {
                self.sync_status = SyncStatus::LocallyModified(prev_vt.clone());
            }
            SyncStatus::LocallyDeleted(_) => {
                log::warn!("Trying to update an item that has previously been deleted. These changes will probably be ignored at next sync.");
                return;
            }
        }
    }

=======
>>>>>>> 29701bde
    fn update_last_modified(&mut self) {
        self.last_modified = Utc::now();
    }

    /// Rename a task.
    /// This updates its "last modified" field
    pub fn set_name(&mut self, new_name: String) {
        self.mark_modified_since_last_sync();
        self.update_last_modified();
        self.name = new_name;
    }
    #[cfg(feature = "local_calendar_mocks_remote_calendars")]
    /// Rename a task, but forces a "master" SyncStatus, just like CalDAV servers are always "masters"
    pub fn mock_remote_calendar_set_name(&mut self, new_name: String) {
        self.sync_status = SyncStatus::random_synced();
        self.update_last_modified();
        self.name = new_name;
    }

    /// Set the completion status
    pub fn set_completion_status(&mut self, new_completion_status: CompletionStatus) {
        self.mark_modified_since_last_sync();
        self.update_last_modified();
        self.completion_status = new_completion_status;
    }
    #[cfg(feature = "local_calendar_mocks_remote_calendars")]
    /// Set the completion status, but forces a "master" SyncStatus, just like CalDAV servers are always "masters"
    pub fn mock_remote_calendar_set_completion_status(
        &mut self,
        new_completion_status: CompletionStatus,
    ) {
        self.sync_status = SyncStatus::random_synced();
        self.completion_status = new_completion_status;
    }
}

impl Syncable for Task {
    fn value(&self) -> &String {
        &self.name
    }

    fn sync_status(&self) -> &SyncStatus {
        &self.sync_status
    }

    fn set_sync_status(&mut self, new_status: SyncStatus) {
        self.sync_status = new_status;
    }
}<|MERGE_RESOLUTION|>--- conflicted
+++ resolved
@@ -1,10 +1,7 @@
 //! To-do tasks (iCal `VTODO` item)
 
-<<<<<<< HEAD
-=======
 use std::fmt::Display;
 
->>>>>>> 29701bde
 use chrono::{DateTime, Utc};
 use ical::property::Property;
 use serde::{Deserialize, Serialize};
@@ -129,10 +126,7 @@
             new_creation_date,
             new_last_modified,
             ical_prod_id,
-<<<<<<< HEAD
-=======
             Vec::new(),
->>>>>>> 29701bde
             extra_parameters,
         )
     }
@@ -147,10 +141,7 @@
         creation_date: Option<DateTime<Utc>>,
         last_modified: DateTime<Utc>,
         ical_prod_id: String,
-<<<<<<< HEAD
-=======
         relationships: Vec<Relationship>,
->>>>>>> 29701bde
         extra_parameters: Vec<Property>,
     ) -> Self {
         Self {
@@ -182,12 +173,6 @@
     pub fn ical_prod_id(&self) -> &str {
         &self.ical_prod_id
     }
-<<<<<<< HEAD
-    pub fn sync_status(&self) -> &SyncStatus {
-        &self.sync_status
-    }
-=======
->>>>>>> 29701bde
     pub fn last_modified(&self) -> &DateTime<Utc> {
         &self.last_modified
     }
@@ -197,8 +182,6 @@
     pub fn completion_status(&self) -> &CompletionStatus {
         &self.completion_status
     }
-<<<<<<< HEAD
-=======
     pub fn relationships(&self) -> &Vec<Relationship> {
         &self.relationships
     }
@@ -224,7 +207,6 @@
             }
         }
     }
->>>>>>> 29701bde
     pub fn extra_parameters(&self) -> &[Property] {
         &self.extra_parameters
     }
@@ -241,27 +223,6 @@
         // last modified dates are ignored (they are not totally mocked in integration tests)
     }
 
-<<<<<<< HEAD
-    pub fn set_sync_status(&mut self, new_status: SyncStatus) {
-        self.sync_status = new_status;
-    }
-
-    fn update_sync_status(&mut self) {
-        match &self.sync_status {
-            SyncStatus::NotSynced => return,
-            SyncStatus::LocallyModified(_) => return,
-            SyncStatus::Synced(prev_vt) => {
-                self.sync_status = SyncStatus::LocallyModified(prev_vt.clone());
-            }
-            SyncStatus::LocallyDeleted(_) => {
-                log::warn!("Trying to update an item that has previously been deleted. These changes will probably be ignored at next sync.");
-                return;
-            }
-        }
-    }
-
-=======
->>>>>>> 29701bde
     fn update_last_modified(&mut self) {
         self.last_modified = Utc::now();
     }
