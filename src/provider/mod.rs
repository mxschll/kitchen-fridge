//! This modules abstracts data sources and merges them in a single virtual one
//!
//! It is also responsible for syncing them together

<<<<<<< HEAD
use std::collections::HashSet;
use std::error::Error;
use std::fmt::{Display, Formatter};
use std::marker::PhantomData;
use std::sync::{Arc, Mutex};

use itertools::Itertools;
use url::Url;

use crate::item::SyncStatus;
use crate::traits::CompleteCalendar;
use crate::traits::{BaseCalendar, CalDavSource, DavCalendar};
=======
use std::collections::{HashMap, HashSet};
use std::fmt::{Display, Formatter, Write};
use std::marker::PhantomData;
use std::sync::Arc;

use itertools::Itertools;
use tokio::sync::Mutex;
use url::Url;

use crate::error::KFResult;
use crate::traits::CompleteCalendar;
use crate::traits::{BaseCalendar, CalDavSource, DavCalendar};
use crate::utils::prop::Property;
use crate::utils::sync::{SyncStatus, Syncable};
use crate::utils::NamespacedName;
>>>>>>> 29701bde

pub mod sync_progress;
use sync_progress::SyncProgress;
use sync_progress::{FeedbackSender, SyncEvent};

/// How many items will be batched in a single HTTP request when downloading from the server
#[cfg(not(test))]
const DOWNLOAD_BATCH_SIZE: usize = 30;
/// How many items will be batched in a single HTTP request when downloading from the server
#[cfg(test)]
const DOWNLOAD_BATCH_SIZE: usize = 3;

// I am too lazy to actually make `fetch_and_apply` generic over an async closure.
// Let's work around by passing an enum, so that `fetch_and_apply` will know what to do
enum BatchDownloadType {
    RemoteAdditions,
    RemoteChanges,
}

impl Display for BatchDownloadType {
    fn fmt(&self, f: &mut Formatter) -> std::fmt::Result {
        match self {
            Self::RemoteAdditions => write!(f, "remote additions"),
            Self::RemoteChanges => write!(f, "remote changes"),
        }
    }
}

<<<<<<< HEAD
=======
struct ItemChanges {
    local_item_dels: HashSet<Url>,
    remote_item_dels: HashSet<Url>,
    local_item_changes: HashSet<Url>,
    remote_item_changes: HashSet<Url>,
    local_item_additions: HashSet<Url>,
    remote_item_additions: HashSet<Url>,
}

struct PropChanges {
    local_prop_dels: HashSet<NamespacedName>,
    remote_prop_dels: HashSet<NamespacedName>,
    local_prop_changes: HashSet<NamespacedName>,
    remote_prop_changes: HashSet<Property>,
    local_prop_additions: HashSet<Property>,
    remote_prop_additions: HashSet<Property>,
}
impl std::fmt::Debug for PropChanges {
    fn fmt(&self, f: &mut Formatter<'_>) -> std::fmt::Result {
        f.write_str("local_prop_dels:")?;
        for x in &self.local_prop_dels {
            f.write_str(format!("\n* {}", x).as_str())?;
        }
        f.write_str("\nremote_prop_dels:")?;
        for x in &self.remote_prop_dels {
            f.write_str(format!("\n* {}", x).as_str())?;
        }
        f.write_str("\nlocal_prop_changes:")?;
        for x in &self.local_prop_changes {
            f.write_str(format!("\n* {}", x).as_str())?;
        }
        f.write_str("\nremote_prop_changes:")?;
        for x in &self.remote_prop_changes {
            f.write_str(format!("\n* {}", x).as_str())?;
        }
        f.write_str("\nlocal_prop_additions:")?;
        for x in &self.local_prop_additions {
            f.write_str(format!("\n* {}", x).as_str())?;
        }
        f.write_str("\nremote_prop_additions:")?;
        for x in &self.remote_prop_additions {
            f.write_str(format!("\n* {}", x).as_str())?;
        }
        f.write_char('\n')
    }
}

>>>>>>> 29701bde
/// A data source that combines two `CalDavSource`s, which is able to sync both sources.
///
/// Usually, you will only need to use a provider between a server and a local cache, that is to say a [`CalDavProvider`](crate::CalDavProvider),
/// i.e. a `Provider<Cache, CachedCalendar, Client, RemoteCalendar>`. However, providers can be used for integration tests, where the remote
/// source is mocked by a `Cache`.
#[derive(Debug)]
pub struct Provider<L, T, R, U>
where
    L: CalDavSource<T>,
    T: CompleteCalendar + Sync + Send,
    R: CalDavSource<U>,
    U: DavCalendar + Sync + Send,
{
    /// The remote source (usually a server)
    remote: R,
    /// The local cache
    local: L,

    phantom_t: PhantomData<T>,
    phantom_u: PhantomData<U>,
}

impl<L, T, R, U> Provider<L, T, R, U>
where
    L: CalDavSource<T>,
    T: CompleteCalendar + Sync + Send,
    R: CalDavSource<U>,
    U: DavCalendar + Sync + Send,
{
    /// Create a provider.
    ///
    /// `remote` is usually a [`Client`](crate::client::Client), `local` is usually a [`Cache`](crate::cache::Cache).
    /// However, both can be interchangeable. The only difference is that `remote` always wins in case of a sync conflict
    pub fn new(remote: R, local: L) -> Self {
        Self {
            remote,
            local,
            phantom_t: PhantomData,
            phantom_u: PhantomData,
        }
    }

    /// Returns the data source described as `local`
    pub fn local(&self) -> &L {
        &self.local
    }
    /// Returns the data source described as `local`
    pub fn local_mut(&mut self) -> &mut L {
        &mut self.local
    }
    /// Returns the data source described as `remote`.
    ///
    /// Apart from tests, there are very few (if any) reasons to access `remote` directly.
    /// Usually, you should rather use the `local` source, which (usually) is a much faster local cache.
    /// To be sure `local` accurately mirrors the `remote` source, you can run [`Provider::sync`]
    pub fn remote(&self) -> &R {
        &self.remote
    }

    /// Performs a synchronisation between `local` and `remote`, and provide feeedback to the user about the progress.
    ///
    /// This bidirectional sync applies additions/deletions made on a source to the other source.
    /// In case of conflicts (the same item has been modified on both ends since the last sync, `remote` always wins).
    ///
    /// It returns whether the sync was totally successful (details about errors are logged using the `log::*` macros).
    /// In case errors happened, the sync might have been partially executed but your data will never be correupted (either locally nor in the server).
    /// Simply run this function again, it will re-start a sync, picking up where it failed.
    pub async fn sync_with_feedback(&mut self, feedback_sender: FeedbackSender) -> bool {
        let mut progress = SyncProgress::new_with_feedback_channel(feedback_sender);
        self.run_sync(&mut progress).await
    }

    /// Performs a synchronisation between `local` and `remote`, without giving any feedback.
    ///
    /// See [`Self::sync_with_feedback`]
    pub async fn sync(&mut self) -> bool {
        let mut progress = SyncProgress::new();
        self.run_sync(&mut progress).await
    }

    async fn run_sync(&mut self, progress: &mut SyncProgress) -> bool {
        if let Err(err) = self.run_sync_inner(progress).await {
            progress.error(&format!("Sync terminated because of an error: {}", err));
        }
        progress.feedback(SyncEvent::Finished {
            success: progress.is_success(),
        });
        progress.is_success()
    }

    async fn run_sync_inner(&mut self, progress: &mut SyncProgress) -> KFResult<()> {
        progress.info("Starting a sync.");
        progress.feedback(SyncEvent::Started);

        let mut handled_calendars = HashSet::new();

        // Sync every remote calendar
        let cals_remote = self.remote.get_calendars().await?;
        for (cal_url, cal_remote) in cals_remote {
            let counterpart = match self
                .get_or_insert_local_counterpart_calendar(&cal_url, cal_remote.clone())
                .await
            {
                Err(err) => {
                    progress.warn(&format!("Unable to get or insert local counterpart calendar for {} ({}). Skipping this time", cal_url, err));
                    continue;
                }
                Ok(arc) => arc,
            };

<<<<<<< HEAD
            if let Err(err) = Self::sync_calendar_pair(counterpart, cal_remote, progress).await {
=======
            if let Err(err) = self
                .sync_calendar_pair(counterpart, cal_remote, progress)
                .await
            {
>>>>>>> 29701bde
                progress.warn(&format!(
                    "Unable to sync calendar {}: {}, skipping this time.",
                    cal_url, err
                ));
                continue;
            }
            handled_calendars.insert(cal_url);
        }

        // Sync every local calendar that would not be in the remote yet
        let cals_local = self.local.get_calendars().await?;
        for (cal_url, cal_local) in cals_local {
            if handled_calendars.contains(&cal_url) {
                continue;
            }

<<<<<<< HEAD
=======
            if cal_local.lock().await.marked_for_deletion().await {
                self.local_mut().delete_calendar(&cal_url).await?;
                continue;
            }

>>>>>>> 29701bde
            let counterpart = match self
                .get_or_insert_remote_counterpart_calendar(&cal_url, cal_local.clone())
                .await
            {
                Err(err) => {
                    progress.warn(&format!("Unable to get or insert remote counterpart calendar for {} ({}). Skipping this time", cal_url, err));
                    continue;
                }
                Ok(arc) => arc,
            };

<<<<<<< HEAD
            if let Err(err) = Self::sync_calendar_pair(cal_local, counterpart, progress).await {
=======
            if let Err(err) = self
                .sync_calendar_pair(cal_local, counterpart, progress)
                .await
            {
>>>>>>> 29701bde
                progress.warn(&format!(
                    "Unable to sync calendar {}: {}, skipping this time.",
                    cal_url, err
                ));
                continue;
            }
        }

        progress.info("Sync ended");

        Ok(())
    }

    async fn get_or_insert_local_counterpart_calendar(
        &mut self,
        cal_url: &Url,
        needle: Arc<Mutex<U>>,
<<<<<<< HEAD
    ) -> Result<Arc<Mutex<T>>, Box<dyn Error>> {
=======
    ) -> KFResult<Arc<Mutex<T>>> {
>>>>>>> 29701bde
        get_or_insert_counterpart_calendar("local", &mut self.local, cal_url, needle).await
    }
    async fn get_or_insert_remote_counterpart_calendar(
        &mut self,
        cal_url: &Url,
        needle: Arc<Mutex<T>>,
<<<<<<< HEAD
    ) -> Result<Arc<Mutex<U>>, Box<dyn Error>> {
=======
    ) -> KFResult<Arc<Mutex<U>>> {
>>>>>>> 29701bde
        get_or_insert_counterpart_calendar("remote", &mut self.remote, cal_url, needle).await
    }

    async fn sync_calendar_pair(
<<<<<<< HEAD
        cal_local: Arc<Mutex<T>>,
        cal_remote: Arc<Mutex<U>>,
        progress: &mut SyncProgress,
    ) -> Result<(), Box<dyn Error>> {
        let mut cal_remote = cal_remote.lock().unwrap();
        let mut cal_local = cal_local.lock().unwrap();
=======
        &mut self,
        cal_local: Arc<Mutex<T>>,
        cal_remote: Arc<Mutex<U>>,
        progress: &mut SyncProgress,
    ) -> KFResult<()> {
        let mut cal_remote = cal_remote.lock().await;
        let mut cal_local = cal_local.lock().await;
>>>>>>> 29701bde
        let cal_name = cal_local.name().to_string();

        progress.info(&format!("Syncing calendar {}", cal_name));
        progress.reset_counter();
<<<<<<< HEAD
        progress.feedback(SyncEvent::InProgress {
            calendar: cal_name.clone(),
=======
        progress.feedback(SyncEvent::ItemsInProgress {
            calendar_name: cal_name.clone(),
>>>>>>> 29701bde
            items_done_already: 0,
            details: "started".to_string(),
        });

        // Step 0 - if the local calendar is marked for deletion, remove it from the remote and the local providers
        if cal_local.marked_for_deletion().await {
            self.remote
                .delete_calendar(cal_local.url())
                .await
                .map(|_| ())?;
            self.local
                .delete_calendar(cal_local.url())
                .await
                .map(|_| ())?;
            return Ok(());
        }

        // Step 1 - find the differences
        progress.debug("Finding the differences to sync...");

        // - Step 1.1 - find the differences in items
        let item_changes =
            Self::calculate_item_changes(&cal_local, &cal_remote, progress, cal_name.clone())
                .await?;

        // - Step 1.2 - find the differences in properties
        let prop_changes =
            Self::calculate_prop_changes(&cal_local, &cal_remote, progress, cal_name.clone())
                .await?;

        log::debug!("Prop changes: {:?}", prop_changes);

        // Step 2 - commit changes to tasks
        Self::commit_item_changes(
            &mut cal_local,
            &mut cal_remote,
            progress,
            cal_name.clone(),
            item_changes,
        )
        .await?;

        // Step 3 - commit changes to props
        Self::commit_prop_changes(
            &mut cal_local,
            &mut cal_remote,
            progress,
            cal_name.clone(),
            prop_changes,
        )
        .await?;

        Ok(())
    }

    /// Summarizes the delta between local and remote
    async fn calculate_item_changes(
        cal_local: &T,
        cal_remote: &U,
        progress: &mut SyncProgress,
        cal_name: String,
    ) -> KFResult<ItemChanges> {
        let mut local_item_dels = HashSet::new();
        let mut remote_item_dels = HashSet::new();
        let mut local_item_changes = HashSet::new();
        let mut remote_item_changes = HashSet::new();
        let mut local_item_additions = HashSet::new();
        let mut remote_item_additions = HashSet::new();

        let remote_items = cal_remote.get_item_version_tags().await?;
<<<<<<< HEAD
        progress.feedback(SyncEvent::InProgress {
            calendar: cal_name.clone(),
=======
        progress.feedback(SyncEvent::ItemsInProgress {
            calendar_name: cal_name.clone(),
>>>>>>> 29701bde
            items_done_already: 0,
            details: format!("{} remote items", remote_items.len()),
        });

        let mut local_items_to_handle = cal_local.get_item_urls().await?;
        for (url, remote_tag) in remote_items {
            progress.trace(&format!("***** Considering remote item {}...", url));
            match cal_local.get_item_by_url(&url).await {
                None => {
                    // This was created on the remote
                    progress.debug(&format!("*   {} is a remote addition", url));
<<<<<<< HEAD
                    remote_additions.insert(url);
                }
                Some(local_item) => {
                    if local_items_to_handle.remove(&url) == false {
=======
                    remote_item_additions.insert(url);
                }
                Some(local_item) => {
                    if !local_items_to_handle.remove(&url) {
>>>>>>> 29701bde
                        progress.error(&format!(
                            "Inconsistent state: missing task {} from the local tasks",
                            url
                        ));
                    }

                    match local_item.sync_status() {
                        SyncStatus::NotSynced => {
                            progress.error(&format!("URL reuse between remote and local sources ({}). Ignoring this item in the sync", url));
                            continue;
                        }
                        SyncStatus::Synced(local_tag) => {
                            if &remote_tag != local_tag {
                                // This has been modified on the remote
                                progress.debug(&format!("*   {} is a remote change", url));
                                remote_item_changes.insert(url);
                            }
                        }
                        SyncStatus::LocallyModified(local_tag) => {
                            if &remote_tag == local_tag {
                                // This has been changed locally
                                progress.debug(&format!("*   {} is a local change", url));
                                local_item_changes.insert(url);
                            } else {
                                progress.info(&format!("Conflict: task {} has been modified in both sources. Using the remote version.", url));
                                progress
                                    .debug(&format!("*   {} is considered a remote change", url));
<<<<<<< HEAD
                                remote_changes.insert(url);
=======
                                remote_item_changes.insert(url);
>>>>>>> 29701bde
                            }
                        }
                        SyncStatus::LocallyDeleted(local_tag) => {
                            if &remote_tag == local_tag {
                                // This has been locally deleted
                                progress.debug(&format!("*   {} is a local deletion", url));
                                local_item_dels.insert(url);
                            } else {
                                progress.info(&format!("Conflict: task {} has been locally deleted and remotely modified. Reverting to the remote version.", url));
                                progress
                                    .debug(&format!("*   {} is a considered a remote change", url));
<<<<<<< HEAD
                                remote_changes.insert(url);
=======
                                remote_item_changes.insert(url);
>>>>>>> 29701bde
                            }
                        }
                    }
                }
            }
        }

        // Also iterate on the local tasks that are not on the remote
        for url in local_items_to_handle {
            progress.trace(&format!("##### Considering local item {}...", url));
            let local_item = match cal_local.get_item_by_url(&url).await {
                None => {
                    progress.error(&format!(
                        "Inconsistent state: missing task {} from the local tasks",
                        url
                    ));
                    continue;
                }
                Some(item) => item,
            };

            match local_item.sync_status() {
                SyncStatus::Synced(_) => {
                    // This item has been removed from the remote
                    //NOTE This implies "server supremacy"---the server is not a peer
                    progress.debug(&format!("#   {} is a deletion from the server", url));
<<<<<<< HEAD
                    remote_del.insert(url);
=======
                    remote_item_dels.insert(url);
>>>>>>> 29701bde
                }
                SyncStatus::NotSynced => {
                    // This item has just been locally created
                    progress.debug(&format!("#   {} has been locally created", url));
<<<<<<< HEAD
                    local_additions.insert(url);
=======
                    local_item_additions.insert(url);
>>>>>>> 29701bde
                }
                SyncStatus::LocallyDeleted(_) => {
                    // This item has been deleted from both sources
                    progress.debug(&format!("#   {} has been deleted from both sources", url));
<<<<<<< HEAD
                    remote_del.insert(url);
                }
                SyncStatus::LocallyModified(_) => {
                    progress.info(&format!("Conflict: item {} has been deleted from the server and locally modified. Deleting the local copy", url));
                    remote_del.insert(url);
                }
            }
        }

        // Step 2 - commit changes
        progress.trace("Committing changes...");
        for url_del in local_del {
=======
                    remote_item_dels.insert(url);
                }
                SyncStatus::LocallyModified(_) => {
                    progress.info(&format!("Conflict: item {} has been deleted from the server and locally modified. Deleting the local copy", url));
                    remote_item_dels.insert(url);
                }
            }
        }

        Ok(ItemChanges {
            local_item_dels,
            remote_item_dels,
            local_item_changes,
            remote_item_changes,
            local_item_additions,
            remote_item_additions,
        })
    }

    /// Summarizes the delta between local and remote
    async fn calculate_prop_changes(
        cal_local: &T,
        cal_remote: &U,
        progress: &mut SyncProgress,
        cal_name: String,
    ) -> KFResult<PropChanges> {
        let mut local_prop_dels: HashSet<NamespacedName> = HashSet::new();
        let mut remote_prop_dels: HashSet<NamespacedName> = HashSet::new();
        let mut local_prop_changes: HashSet<NamespacedName> = HashSet::new();
        let mut remote_prop_changes: HashSet<Property> = HashSet::new();
        let mut local_prop_additions: HashSet<Property> = HashSet::new();
        let mut remote_prop_additions: HashSet<Property> = HashSet::new();

        let remote_props = cal_remote.get_properties().await?;

        progress.feedback(SyncEvent::PropsInProgress {
            calendar_name: cal_name.clone(),
            props_done_already: 0,
            details: format!("{} remote properties", remote_props.len()),
        });

        let mut local_props_to_handle: HashMap<NamespacedName, Property> = cal_local
            .get_properties()
            .await
            .values()
            .map(|p| (p.nsn().clone(), p.clone()))
            .collect();

        for remote_prop in remote_props {
            progress.trace(&format!("***** Considering remote prop {}...", remote_prop));
            match cal_local.get_property_by_name(remote_prop.nsn()).await {
                None => {
                    // This was created on the remote
                    progress.debug(&format!("*   {} is a remote addition", remote_prop));
                    remote_prop_additions.insert(remote_prop);
                }
                Some(local_prop) => {
                    debug_assert_eq!(remote_prop.nsn(), local_prop.nsn());
                    if local_props_to_handle.remove(remote_prop.nsn()).is_none() {
                        progress.error(&format!(
                            "Inconsistent state: missing prop {} from the local props",
                            remote_prop
                        ));
                    }

                    let prop_name: NamespacedName = local_prop.clone().into();

                    match local_prop.sync_status() {
                        SyncStatus::NotSynced => {
                            progress.error(&format!("Property reuse between remote and local sources ({}). Ignoring this item in the sync", prop_name));
                            continue;
                        }
                        SyncStatus::Synced(local_tag) => {
                            if remote_prop.value().as_str() != local_tag.as_str() {
                                // This has been modified on the remote
                                progress.debug(&format!("*   {} is a remote change", remote_prop));
                                remote_prop_changes.insert(remote_prop);
                            }
                        }
                        SyncStatus::LocallyModified(local_tag) => {
                            if remote_prop.value().as_str() == local_tag.as_str() {
                                // This has been changed locally
                                progress.debug(&format!("*   {} is a local change", local_prop));
                                local_prop_changes.insert(local_prop.nsn().clone());
                            } else {
                                progress.info(&format!("Conflict: prop {} has been modified in both sources. Using the remote version.", prop_name));
                                progress.debug(&format!(
                                    "*   {} is considered a remote change",
                                    remote_prop
                                ));
                                remote_prop_changes.insert(remote_prop);
                            }
                        }
                        SyncStatus::LocallyDeleted(local_tag) => {
                            if remote_prop.value().as_str() == local_tag.as_str() {
                                // This has been locally deleted
                                progress.debug(&format!("*   {} is a local deletion", remote_prop));
                                local_prop_dels.insert(prop_name);
                            } else {
                                progress.info(&format!("Conflict: prop {} has been locally deleted and remotely modified. Reverting to the remote version.", prop_name));
                                progress.debug(&format!(
                                    "*   {} is a considered a remote change",
                                    remote_prop
                                ));
                                remote_prop_changes.insert(remote_prop);
                            }
                        }
                    }
                }
            }
        }

        // Also iterate on the local props that are not on the remote
        for (prop_name, local_prop) in local_props_to_handle {
            debug_assert_eq!(&prop_name, local_prop.nsn());
            progress.trace(&format!("##### Considering local prop {}...", local_prop));
            match local_prop.sync_status() {
                SyncStatus::Synced(_) => {
                    // This item has been removed from the remote
                    //NOTE This implies "server supremacy"---the server is not a peer
                    progress.debug(&format!("#   {} is a deletion from the server", local_prop));
                    remote_prop_dels.insert(prop_name);
                }
                SyncStatus::NotSynced => {
                    // This item has just been locally created
                    progress.debug(&format!("#   {} has been locally created", local_prop));
                    local_prop_additions.insert(local_prop);
                }
                SyncStatus::LocallyDeleted(_) => {
                    // This item has been deleted from both sources
                    progress.debug(&format!(
                        "#   {} has been deleted from both sources",
                        local_prop
                    ));
                    remote_prop_dels.insert(prop_name);
                }
                SyncStatus::LocallyModified(_) => {
                    progress.info(&format!("Conflict: prop {} has been deleted from the server and locally modified. Deleting the local copy", prop_name));
                    remote_prop_dels.insert(prop_name);
                }
            }
        }

        Ok(PropChanges {
            local_prop_dels,
            remote_prop_dels,
            local_prop_changes,
            remote_prop_changes,
            local_prop_additions,
            remote_prop_additions,
        })
    }

    /// Based on the delta between local and remote, make whatever changes are necessary to bring the two sources into sync
    async fn commit_item_changes(
        cal_local: &mut T,
        cal_remote: &mut U,
        progress: &mut SyncProgress,
        cal_name: String,
        item_changes: ItemChanges,
    ) -> KFResult<()> {
        let ItemChanges {
            local_item_dels,
            remote_item_dels,
            local_item_changes,
            remote_item_changes,
            local_item_additions,
            remote_item_additions,
        } = item_changes;
        progress.trace("Committing changes to tasks...");
        for url_del in local_item_dels {
>>>>>>> 29701bde
            progress.debug(&format!(
                "> Pushing local deletion {} to the server",
                url_del
            ));
            progress.increment_counter(1);
<<<<<<< HEAD
            progress.feedback(SyncEvent::InProgress {
                calendar: cal_name.clone(),
=======
            progress.feedback(SyncEvent::ItemsInProgress {
                calendar_name: cal_name.clone(),
>>>>>>> 29701bde
                items_done_already: progress.counter(),
                details: Self::item_name(cal_local, &url_del).await,
            });

            match cal_remote.delete_item(&url_del).await {
                Err(err) => {
                    progress.warn(&format!(
                        "Unable to delete remote item {}: {}",
                        url_del, err
                    ));
                }
                Ok(()) => {
                    // Change the local copy from "marked to deletion" to "actually deleted"
                    if let Err(err) = cal_local.immediately_delete_item(&url_del).await {
                        progress.error(&format!(
                            "Unable to permanently delete local item {}: {}",
                            url_del, err
                        ));
                    }
                }
            }
        }

        for url_del in remote_item_dels {
            progress.debug(&format!("> Applying remote deletion {} locally", url_del));
            progress.increment_counter(1);
<<<<<<< HEAD
            progress.feedback(SyncEvent::InProgress {
                calendar: cal_name.clone(),
=======
            progress.feedback(SyncEvent::ItemsInProgress {
                calendar_name: cal_name.clone(),
>>>>>>> 29701bde
                items_done_already: progress.counter(),
                details: Self::item_name(cal_local, &url_del).await,
            });
            if let Err(err) = cal_local.immediately_delete_item(&url_del).await {
                progress.warn(&format!("Unable to delete local item {}: {}", url_del, err));
            }
        }

        Self::apply_remote_item_additions(
            remote_item_additions,
            &mut *cal_local,
            &mut *cal_remote,
            progress,
            &cal_name,
        )
        .await;

        Self::apply_remote_item_changes(
            remote_item_changes,
            &mut *cal_local,
            &mut *cal_remote,
            progress,
            &cal_name,
        )
        .await;

<<<<<<< HEAD
        for url_add in local_additions {
=======
        for url_add in local_item_additions {
>>>>>>> 29701bde
            progress.debug(&format!(
                "> Pushing local addition {} to the server",
                url_add
            ));
            progress.increment_counter(1);
<<<<<<< HEAD
            progress.feedback(SyncEvent::InProgress {
                calendar: cal_name.clone(),
=======
            progress.feedback(SyncEvent::ItemsInProgress {
                calendar_name: cal_name.clone(),
>>>>>>> 29701bde
                items_done_already: progress.counter(),
                details: Self::item_name(cal_local, &url_add).await,
            });
            match cal_local.get_item_by_url_mut(&url_add).await {
                None => {
                    progress.error(&format!("Inconsistency: created item {} has been marked for upload but is locally missing", url_add));
                    continue;
                }
                Some(item) => {
                    match cal_remote.add_item(item.clone()).await {
                        Err(err) => progress.error(&format!(
                            "Unable to add item {} to remote calendar: {}",
                            url_add, err
                        )),
                        Ok(new_ss) => {
                            // Update local sync status
                            item.set_sync_status(new_ss);
                        }
                    }
                }
            };
        }

<<<<<<< HEAD
        for url_change in local_changes {
=======
        for url_change in local_item_changes {
>>>>>>> 29701bde
            progress.debug(&format!(
                "> Pushing local change {} to the server",
                url_change
            ));
            progress.increment_counter(1);
<<<<<<< HEAD
            progress.feedback(SyncEvent::InProgress {
                calendar: cal_name.clone(),
=======
            progress.feedback(SyncEvent::ItemsInProgress {
                calendar_name: cal_name.clone(),
>>>>>>> 29701bde
                items_done_already: progress.counter(),
                details: Self::item_name(cal_local, &url_change).await,
            });
            match cal_local.get_item_by_url_mut(&url_change).await {
                None => {
                    progress.error(&format!("Inconsistency: modified item {} has been marked for upload but is locally missing", url_change));
                    continue;
                }
                Some(item) => {
                    match cal_remote.update_item(item.clone()).await {
                        Err(err) => progress.error(&format!(
                            "Unable to update item {} in remote calendar: {}",
                            url_change, err
                        )),
                        Ok(new_ss) => {
                            // Update local sync status
                            item.set_sync_status(new_ss);
                        }
                    };
                }
            };
        }

        Ok(())
    }

<<<<<<< HEAD
=======
    /// Based on the delta between local and remote, make whatever changes are necessary to bring the two sources into sync
    async fn commit_prop_changes(
        cal_local: &mut T,
        cal_remote: &mut U,
        progress: &mut SyncProgress,
        cal_name: String,
        prop_changes: PropChanges,
    ) -> KFResult<()> {
        log::debug!("committing prop changes: {:?}", prop_changes);
        let PropChanges {
            local_prop_dels,
            remote_prop_dels,
            local_prop_changes,
            remote_prop_changes,
            local_prop_additions,
            remote_prop_additions,
        } = prop_changes;
        progress.trace("Committing changes to props...");

        for prop_del in local_prop_dels {
            progress.debug(&format!(
                "> Pushing local prop deletion {} to the server",
                prop_del
            ));
            progress.increment_counter(1);
            progress.feedback(SyncEvent::PropsInProgress {
                calendar_name: cal_name.clone(),
                props_done_already: progress.counter(),
                details: format!("{}", prop_del),
            });

            match cal_remote.delete_property(&prop_del).await {
                Err(err) => {
                    progress.warn(&format!(
                        "Unable to delete remote prop {}: {}",
                        prop_del, err
                    ));
                }
                Ok(()) => {
                    // Change the local copy from "marked to deletion" to "actually deleted"
                    if let Err(err) = cal_local.immediately_delete_prop(&prop_del).await {
                        progress.error(&format!(
                            "Unable to permanently delete local prop {}: {}",
                            prop_del, err
                        ));
                    }
                }
            }
        }

        for prop_del in remote_prop_dels {
            progress.debug(&format!("> Applying remote deletion {} locally", prop_del));
            progress.increment_counter(1);
            progress.feedback(SyncEvent::PropsInProgress {
                calendar_name: cal_name.clone(),
                props_done_already: progress.counter(),
                details: format!("{}", prop_del),
            });
            if let Err(err) = cal_local.immediately_delete_prop(&prop_del).await {
                progress.warn(&format!(
                    "Unable to delete local prop {}: {}",
                    prop_del, err
                ));
            }
        }

        Self::apply_remote_prop_additions(
            remote_prop_additions,
            &mut *cal_local,
            progress,
            &cal_name,
        )
        .await;

        Self::apply_remote_prop_changes(remote_prop_changes, &mut *cal_local, progress, &cal_name)
            .await;

        for prop_add in local_prop_additions {
            progress.debug(&format!(
                "> Pushing local addition {} to the server",
                prop_add
            ));
            progress.increment_counter(1);
            progress.feedback(SyncEvent::PropsInProgress {
                calendar_name: cal_name.clone(),
                props_done_already: progress.counter(),
                details: format!("{}", prop_add),
            });

            match cal_local.get_property_by_name_mut(prop_add.nsn()).await {
                None => {
                    progress.error(&format!("Inconsistency: created prop {} has been marked for upload but is locally missing", prop_add));
                    continue;
                }
                Some(local_prop) => {
                    match cal_remote.set_property(local_prop.clone()).await {
                        Err(err) => progress.error(&format!(
                            "Unable to add prop {} to remote calendar: {}",
                            prop_add, err
                        )),
                        Ok(ss) => {
                            // Update local sync status
                            local_prop.set_sync_status(ss);
                        }
                    }
                }
            };
        }

        for prop_change in local_prop_changes {
            progress.debug(&format!(
                "> Pushing local change {} to the server",
                prop_change
            ));
            progress.increment_counter(1);
            progress.feedback(SyncEvent::PropsInProgress {
                calendar_name: cal_name.clone(),
                props_done_already: progress.counter(),
                details: format!("{}", prop_change),
            });
            match cal_local.get_property_by_name_mut(&prop_change).await {
                None => {
                    progress.error(&format!("Inconsistency: modified prop {} has been marked for upload but is locally missing", prop_change));
                    continue;
                }
                Some(local_prop) => {
                    match cal_remote.set_property(local_prop.clone()).await {
                        Err(err) => progress.error(&format!(
                            "Unable to update prop {} in remote calendar: {}",
                            prop_change, err
                        )),
                        Ok(ss) => {
                            // Update local sync status
                            local_prop.set_sync_status(ss);
                        }
                    };
                }
            };
        }

        Ok(())
    }

>>>>>>> 29701bde
    async fn item_name(cal: &T, url: &Url) -> String {
        cal.get_item_by_url(url)
            .await
            .map(|item| item.name())
            .unwrap_or_default()
            .to_string()
    }

    async fn apply_remote_item_additions(
        mut remote_additions: HashSet<Url>,
        cal_local: &mut T,
        cal_remote: &mut U,
        progress: &mut SyncProgress,
        cal_name: &str,
    ) {
        for batch in remote_additions
            .drain()
            .chunks(DOWNLOAD_BATCH_SIZE)
            .into_iter()
        {
<<<<<<< HEAD
            Self::fetch_batch_and_apply(
=======
            Self::fetch_batch_and_apply_items(
>>>>>>> 29701bde
                BatchDownloadType::RemoteAdditions,
                batch,
                cal_local,
                cal_remote,
                progress,
                cal_name,
            )
            .await;
        }
    }

    async fn apply_remote_item_changes(
        mut remote_changes: HashSet<Url>,
        cal_local: &mut T,
        cal_remote: &mut U,
        progress: &mut SyncProgress,
        cal_name: &str,
    ) {
        for batch in remote_changes
            .drain()
            .chunks(DOWNLOAD_BATCH_SIZE)
            .into_iter()
        {
<<<<<<< HEAD
            Self::fetch_batch_and_apply(
=======
            Self::fetch_batch_and_apply_items(
>>>>>>> 29701bde
                BatchDownloadType::RemoteChanges,
                batch,
                cal_local,
                cal_remote,
                progress,
                cal_name,
            )
            .await;
        }
    }

    async fn fetch_batch_and_apply_items<I: Iterator<Item = Url>>(
        batch_type: BatchDownloadType,
        remote_additions: I,
        cal_local: &mut T,
        cal_remote: &mut U,
        progress: &mut SyncProgress,
        cal_name: &str,
    ) {
        progress.debug(&format!("> Applying a batch of {} locally", batch_type) /* too bad Chunks does not implement ExactSizeIterator, that could provide useful debug info. See https://github.com/rust-itertools/itertools/issues/171 */);

        let list_of_additions: Vec<Url> = remote_additions.collect();
        match cal_remote.get_items_by_url(&list_of_additions).await {
            Err(err) => {
                progress.warn(&format!(
                    "Unable to get the batch of {} {:?}: {}. Skipping them.",
                    batch_type, list_of_additions, err
                ));
            }
            Ok(items) => {
                for item in items {
                    match item {
                        None => {
                            progress.error("Inconsistency: an item from the batch has vanished from the remote end");
                            continue;
                        }
                        Some(new_item) => {
                            let local_update_result = match batch_type {
                                BatchDownloadType::RemoteAdditions => {
                                    cal_local.add_item(new_item.clone()).await
                                }
                                BatchDownloadType::RemoteChanges => {
                                    cal_local.update_item(new_item.clone()).await
                                }
                            };
                            if let Err(err) = local_update_result {
                                progress.error(&format!(
                                    "Not able to add item {} to local calendar: {}",
                                    new_item.url(),
                                    err
                                ));
                            }
                        }
                    }
                }

                // Notifying every item at the same time would not make sense. Let's notify only one of them
                let one_item_name = match list_of_additions.first() {
                    Some(url) => Self::item_name(cal_local, url).await,
                    None => String::from("<unable to get the name of the first batched item>"),
                };
                progress.increment_counter(list_of_additions.len());
<<<<<<< HEAD
                progress.feedback(SyncEvent::InProgress {
                    calendar: cal_name.to_string(),
=======
                progress.feedback(SyncEvent::ItemsInProgress {
                    calendar_name: cal_name.to_string(),
>>>>>>> 29701bde
                    items_done_already: progress.counter(),
                    details: one_item_name,
                });
            }
        }
    }

<<<<<<< HEAD
=======
    async fn apply_remote_prop_additions(
        mut remote_additions: HashSet<Property>,
        cal_local: &mut T,
        progress: &mut SyncProgress,
        cal_name: &str,
    ) {
        for batch in remote_additions
            .drain()
            .chunks(DOWNLOAD_BATCH_SIZE)
            .into_iter()
        {
            Self::fetch_batch_and_apply_props(
                BatchDownloadType::RemoteAdditions,
                batch,
                cal_local,
                progress,
                cal_name,
            )
            .await;
        }
    }

    async fn apply_remote_prop_changes(
        mut remote_changes: HashSet<Property>,
        cal_local: &mut T,
        progress: &mut SyncProgress,
        cal_name: &str,
    ) {
        for batch in remote_changes
            .drain()
            .chunks(DOWNLOAD_BATCH_SIZE)
            .into_iter()
        {
            Self::fetch_batch_and_apply_props(
                BatchDownloadType::RemoteChanges,
                batch,
                cal_local,
                progress,
                cal_name,
            )
            .await;
        }
    }

    async fn fetch_batch_and_apply_props<I: Iterator<Item = Property>>(
        batch_type: BatchDownloadType,
        remote_additions: I,
        cal_local: &mut T,
        progress: &mut SyncProgress,
        cal_name: &str,
    ) {
        progress.debug(&format!("> Applying a batch of {} locally", batch_type) /* too bad Chunks does not implement ExactSizeIterator, that could provide useful debug info. See https://github.com/rust-itertools/itertools/issues/171 */);
        let list_of_additions: Vec<Property> = remote_additions.collect();
        for new_prop in &list_of_additions {
            let synced_prop = {
                let mut p = new_prop.clone();

                // NOTE We mark the property's sync status as Synced with its own value as the version tag
                // See RemoteCalendar::set_property for more information on why
                p.mark_synced_to_self();

                p
            };
            let local_update_result = match batch_type {
                BatchDownloadType::RemoteAdditions => cal_local.add_property(synced_prop).await,
                BatchDownloadType::RemoteChanges => cal_local.update_property(synced_prop).await,
            };

            if let Err(err) = local_update_result {
                progress.error(&format!(
                    "Not able to add property {} to local calendar: {}",
                    new_prop, err
                ));
            }
        }

        // Notifying every prop at the same time would not make sense. Let's notify only one of them
        let one_prop_name = match list_of_additions.first() {
            Some(prop) => prop.to_string(),
            None => String::from("<unable to get the name of the first batched prop>"),
        };
        progress.increment_counter(list_of_additions.len());
        progress.feedback(SyncEvent::PropsInProgress {
            calendar_name: cal_name.to_string(),
            props_done_already: progress.counter(),
            details: one_prop_name,
        });
    }
}

>>>>>>> 29701bde
async fn get_or_insert_counterpart_calendar<H, N, I>(
    haystack_descr: &str,
    haystack: &mut H,
    cal_url: &Url,
    needle: Arc<Mutex<N>>,
<<<<<<< HEAD
) -> Result<Arc<Mutex<I>>, Box<dyn Error>>
=======
) -> KFResult<Arc<Mutex<I>>>
>>>>>>> 29701bde
where
    H: CalDavSource<I>,
    I: BaseCalendar,
    N: BaseCalendar,
{
    loop {
        if let Some(cal) = haystack.get_calendar(cal_url).await {
            break Ok(cal);
        }

        // This calendar does not exist locally yet, let's add it
        log::debug!("Adding a {} calendar {}", haystack_descr, cal_url);
        let src = needle.lock().await;
        let name = src.name().to_string();
        let supported_comps = src.supported_components();
        let color = src.color();
<<<<<<< HEAD
        if let Err(err) = haystack
            .create_calendar(cal_url.clone(), name, supported_comps, color.cloned())
            .await
        {
            return Err(err);
        }
=======
        haystack
            .create_calendar(cal_url.clone(), name, supported_comps, color.cloned())
            .await?;
>>>>>>> 29701bde
    }
}<|MERGE_RESOLUTION|>--- conflicted
+++ resolved
@@ -2,20 +2,6 @@
 //!
 //! It is also responsible for syncing them together
 
-<<<<<<< HEAD
-use std::collections::HashSet;
-use std::error::Error;
-use std::fmt::{Display, Formatter};
-use std::marker::PhantomData;
-use std::sync::{Arc, Mutex};
-
-use itertools::Itertools;
-use url::Url;
-
-use crate::item::SyncStatus;
-use crate::traits::CompleteCalendar;
-use crate::traits::{BaseCalendar, CalDavSource, DavCalendar};
-=======
 use std::collections::{HashMap, HashSet};
 use std::fmt::{Display, Formatter, Write};
 use std::marker::PhantomData;
@@ -31,7 +17,6 @@
 use crate::utils::prop::Property;
 use crate::utils::sync::{SyncStatus, Syncable};
 use crate::utils::NamespacedName;
->>>>>>> 29701bde
 
 pub mod sync_progress;
 use sync_progress::SyncProgress;
@@ -60,8 +45,6 @@
     }
 }
 
-<<<<<<< HEAD
-=======
 struct ItemChanges {
     local_item_dels: HashSet<Url>,
     remote_item_dels: HashSet<Url>,
@@ -109,7 +92,6 @@
     }
 }
 
->>>>>>> 29701bde
 /// A data source that combines two `CalDavSource`s, which is able to sync both sources.
 ///
 /// Usually, you will only need to use a provider between a server and a local cache, that is to say a [`CalDavProvider`](crate::CalDavProvider),
@@ -220,14 +202,10 @@
                 Ok(arc) => arc,
             };
 
-<<<<<<< HEAD
-            if let Err(err) = Self::sync_calendar_pair(counterpart, cal_remote, progress).await {
-=======
             if let Err(err) = self
                 .sync_calendar_pair(counterpart, cal_remote, progress)
                 .await
             {
->>>>>>> 29701bde
                 progress.warn(&format!(
                     "Unable to sync calendar {}: {}, skipping this time.",
                     cal_url, err
@@ -244,14 +222,11 @@
                 continue;
             }
 
-<<<<<<< HEAD
-=======
             if cal_local.lock().await.marked_for_deletion().await {
                 self.local_mut().delete_calendar(&cal_url).await?;
                 continue;
             }
 
->>>>>>> 29701bde
             let counterpart = match self
                 .get_or_insert_remote_counterpart_calendar(&cal_url, cal_local.clone())
                 .await
@@ -263,14 +238,10 @@
                 Ok(arc) => arc,
             };
 
-<<<<<<< HEAD
-            if let Err(err) = Self::sync_calendar_pair(cal_local, counterpart, progress).await {
-=======
             if let Err(err) = self
                 .sync_calendar_pair(cal_local, counterpart, progress)
                 .await
             {
->>>>>>> 29701bde
                 progress.warn(&format!(
                     "Unable to sync calendar {}: {}, skipping this time.",
                     cal_url, err
@@ -288,34 +259,18 @@
         &mut self,
         cal_url: &Url,
         needle: Arc<Mutex<U>>,
-<<<<<<< HEAD
-    ) -> Result<Arc<Mutex<T>>, Box<dyn Error>> {
-=======
     ) -> KFResult<Arc<Mutex<T>>> {
->>>>>>> 29701bde
         get_or_insert_counterpart_calendar("local", &mut self.local, cal_url, needle).await
     }
     async fn get_or_insert_remote_counterpart_calendar(
         &mut self,
         cal_url: &Url,
         needle: Arc<Mutex<T>>,
-<<<<<<< HEAD
-    ) -> Result<Arc<Mutex<U>>, Box<dyn Error>> {
-=======
     ) -> KFResult<Arc<Mutex<U>>> {
->>>>>>> 29701bde
         get_or_insert_counterpart_calendar("remote", &mut self.remote, cal_url, needle).await
     }
 
     async fn sync_calendar_pair(
-<<<<<<< HEAD
-        cal_local: Arc<Mutex<T>>,
-        cal_remote: Arc<Mutex<U>>,
-        progress: &mut SyncProgress,
-    ) -> Result<(), Box<dyn Error>> {
-        let mut cal_remote = cal_remote.lock().unwrap();
-        let mut cal_local = cal_local.lock().unwrap();
-=======
         &mut self,
         cal_local: Arc<Mutex<T>>,
         cal_remote: Arc<Mutex<U>>,
@@ -323,18 +278,12 @@
     ) -> KFResult<()> {
         let mut cal_remote = cal_remote.lock().await;
         let mut cal_local = cal_local.lock().await;
->>>>>>> 29701bde
         let cal_name = cal_local.name().to_string();
 
         progress.info(&format!("Syncing calendar {}", cal_name));
         progress.reset_counter();
-<<<<<<< HEAD
-        progress.feedback(SyncEvent::InProgress {
-            calendar: cal_name.clone(),
-=======
         progress.feedback(SyncEvent::ItemsInProgress {
             calendar_name: cal_name.clone(),
->>>>>>> 29701bde
             items_done_already: 0,
             details: "started".to_string(),
         });
@@ -405,13 +354,8 @@
         let mut remote_item_additions = HashSet::new();
 
         let remote_items = cal_remote.get_item_version_tags().await?;
-<<<<<<< HEAD
-        progress.feedback(SyncEvent::InProgress {
-            calendar: cal_name.clone(),
-=======
         progress.feedback(SyncEvent::ItemsInProgress {
             calendar_name: cal_name.clone(),
->>>>>>> 29701bde
             items_done_already: 0,
             details: format!("{} remote items", remote_items.len()),
         });
@@ -423,17 +367,10 @@
                 None => {
                     // This was created on the remote
                     progress.debug(&format!("*   {} is a remote addition", url));
-<<<<<<< HEAD
-                    remote_additions.insert(url);
-                }
-                Some(local_item) => {
-                    if local_items_to_handle.remove(&url) == false {
-=======
                     remote_item_additions.insert(url);
                 }
                 Some(local_item) => {
                     if !local_items_to_handle.remove(&url) {
->>>>>>> 29701bde
                         progress.error(&format!(
                             "Inconsistent state: missing task {} from the local tasks",
                             url
@@ -461,11 +398,7 @@
                                 progress.info(&format!("Conflict: task {} has been modified in both sources. Using the remote version.", url));
                                 progress
                                     .debug(&format!("*   {} is considered a remote change", url));
-<<<<<<< HEAD
-                                remote_changes.insert(url);
-=======
                                 remote_item_changes.insert(url);
->>>>>>> 29701bde
                             }
                         }
                         SyncStatus::LocallyDeleted(local_tag) => {
@@ -477,11 +410,7 @@
                                 progress.info(&format!("Conflict: task {} has been locally deleted and remotely modified. Reverting to the remote version.", url));
                                 progress
                                     .debug(&format!("*   {} is a considered a remote change", url));
-<<<<<<< HEAD
-                                remote_changes.insert(url);
-=======
                                 remote_item_changes.insert(url);
->>>>>>> 29701bde
                             }
                         }
                     }
@@ -508,38 +437,16 @@
                     // This item has been removed from the remote
                     //NOTE This implies "server supremacy"---the server is not a peer
                     progress.debug(&format!("#   {} is a deletion from the server", url));
-<<<<<<< HEAD
-                    remote_del.insert(url);
-=======
                     remote_item_dels.insert(url);
->>>>>>> 29701bde
                 }
                 SyncStatus::NotSynced => {
                     // This item has just been locally created
                     progress.debug(&format!("#   {} has been locally created", url));
-<<<<<<< HEAD
-                    local_additions.insert(url);
-=======
                     local_item_additions.insert(url);
->>>>>>> 29701bde
                 }
                 SyncStatus::LocallyDeleted(_) => {
                     // This item has been deleted from both sources
                     progress.debug(&format!("#   {} has been deleted from both sources", url));
-<<<<<<< HEAD
-                    remote_del.insert(url);
-                }
-                SyncStatus::LocallyModified(_) => {
-                    progress.info(&format!("Conflict: item {} has been deleted from the server and locally modified. Deleting the local copy", url));
-                    remote_del.insert(url);
-                }
-            }
-        }
-
-        // Step 2 - commit changes
-        progress.trace("Committing changes...");
-        for url_del in local_del {
-=======
                     remote_item_dels.insert(url);
                 }
                 SyncStatus::LocallyModified(_) => {
@@ -711,19 +618,13 @@
         } = item_changes;
         progress.trace("Committing changes to tasks...");
         for url_del in local_item_dels {
->>>>>>> 29701bde
             progress.debug(&format!(
                 "> Pushing local deletion {} to the server",
                 url_del
             ));
             progress.increment_counter(1);
-<<<<<<< HEAD
-            progress.feedback(SyncEvent::InProgress {
-                calendar: cal_name.clone(),
-=======
             progress.feedback(SyncEvent::ItemsInProgress {
                 calendar_name: cal_name.clone(),
->>>>>>> 29701bde
                 items_done_already: progress.counter(),
                 details: Self::item_name(cal_local, &url_del).await,
             });
@@ -750,13 +651,8 @@
         for url_del in remote_item_dels {
             progress.debug(&format!("> Applying remote deletion {} locally", url_del));
             progress.increment_counter(1);
-<<<<<<< HEAD
-            progress.feedback(SyncEvent::InProgress {
-                calendar: cal_name.clone(),
-=======
             progress.feedback(SyncEvent::ItemsInProgress {
                 calendar_name: cal_name.clone(),
->>>>>>> 29701bde
                 items_done_already: progress.counter(),
                 details: Self::item_name(cal_local, &url_del).await,
             });
@@ -783,23 +679,14 @@
         )
         .await;
 
-<<<<<<< HEAD
-        for url_add in local_additions {
-=======
         for url_add in local_item_additions {
->>>>>>> 29701bde
             progress.debug(&format!(
                 "> Pushing local addition {} to the server",
                 url_add
             ));
             progress.increment_counter(1);
-<<<<<<< HEAD
-            progress.feedback(SyncEvent::InProgress {
-                calendar: cal_name.clone(),
-=======
             progress.feedback(SyncEvent::ItemsInProgress {
                 calendar_name: cal_name.clone(),
->>>>>>> 29701bde
                 items_done_already: progress.counter(),
                 details: Self::item_name(cal_local, &url_add).await,
             });
@@ -823,23 +710,14 @@
             };
         }
 
-<<<<<<< HEAD
-        for url_change in local_changes {
-=======
         for url_change in local_item_changes {
->>>>>>> 29701bde
             progress.debug(&format!(
                 "> Pushing local change {} to the server",
                 url_change
             ));
             progress.increment_counter(1);
-<<<<<<< HEAD
-            progress.feedback(SyncEvent::InProgress {
-                calendar: cal_name.clone(),
-=======
             progress.feedback(SyncEvent::ItemsInProgress {
                 calendar_name: cal_name.clone(),
->>>>>>> 29701bde
                 items_done_already: progress.counter(),
                 details: Self::item_name(cal_local, &url_change).await,
             });
@@ -866,8 +744,6 @@
         Ok(())
     }
 
-<<<<<<< HEAD
-=======
     /// Based on the delta between local and remote, make whatever changes are necessary to bring the two sources into sync
     async fn commit_prop_changes(
         cal_local: &mut T,
@@ -1011,7 +887,6 @@
         Ok(())
     }
 
->>>>>>> 29701bde
     async fn item_name(cal: &T, url: &Url) -> String {
         cal.get_item_by_url(url)
             .await
@@ -1032,11 +907,7 @@
             .chunks(DOWNLOAD_BATCH_SIZE)
             .into_iter()
         {
-<<<<<<< HEAD
-            Self::fetch_batch_and_apply(
-=======
             Self::fetch_batch_and_apply_items(
->>>>>>> 29701bde
                 BatchDownloadType::RemoteAdditions,
                 batch,
                 cal_local,
@@ -1060,11 +931,7 @@
             .chunks(DOWNLOAD_BATCH_SIZE)
             .into_iter()
         {
-<<<<<<< HEAD
-            Self::fetch_batch_and_apply(
-=======
             Self::fetch_batch_and_apply_items(
->>>>>>> 29701bde
                 BatchDownloadType::RemoteChanges,
                 batch,
                 cal_local,
@@ -1127,13 +994,8 @@
                     None => String::from("<unable to get the name of the first batched item>"),
                 };
                 progress.increment_counter(list_of_additions.len());
-<<<<<<< HEAD
-                progress.feedback(SyncEvent::InProgress {
-                    calendar: cal_name.to_string(),
-=======
                 progress.feedback(SyncEvent::ItemsInProgress {
                     calendar_name: cal_name.to_string(),
->>>>>>> 29701bde
                     items_done_already: progress.counter(),
                     details: one_item_name,
                 });
@@ -1141,8 +1003,6 @@
         }
     }
 
-<<<<<<< HEAD
-=======
     async fn apply_remote_prop_additions(
         mut remote_additions: HashSet<Property>,
         cal_local: &mut T,
@@ -1233,17 +1093,12 @@
     }
 }
 
->>>>>>> 29701bde
 async fn get_or_insert_counterpart_calendar<H, N, I>(
     haystack_descr: &str,
     haystack: &mut H,
     cal_url: &Url,
     needle: Arc<Mutex<N>>,
-<<<<<<< HEAD
-) -> Result<Arc<Mutex<I>>, Box<dyn Error>>
-=======
 ) -> KFResult<Arc<Mutex<I>>>
->>>>>>> 29701bde
 where
     H: CalDavSource<I>,
     I: BaseCalendar,
@@ -1260,17 +1115,8 @@
         let name = src.name().to_string();
         let supported_comps = src.supported_components();
         let color = src.color();
-<<<<<<< HEAD
-        if let Err(err) = haystack
-            .create_calendar(cal_url.clone(), name, supported_comps, color.cloned())
-            .await
-        {
-            return Err(err);
-        }
-=======
         haystack
             .create_calendar(cal_url.clone(), name, supported_comps, color.cloned())
             .await?;
->>>>>>> 29701bde
     }
 }