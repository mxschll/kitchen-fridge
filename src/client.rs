--- conflicted
+++ resolved
@@ -2,16 +2,6 @@
 
 use std::collections::HashMap;
 use std::convert::TryFrom;
-<<<<<<< HEAD
-use std::error::Error;
-use std::sync::{Arc, Mutex};
-
-use async_trait::async_trait;
-use csscolorparser::Color;
-use minidom::Element;
-use reqwest::header::CONTENT_TYPE;
-use reqwest::{Method, StatusCode};
-=======
 use std::sync::Arc;
 
 use async_trait::async_trait;
@@ -19,23 +9,16 @@
 use reqwest::header::CONTENT_TYPE;
 use reqwest::{Method, StatusCode};
 use tokio::sync::Mutex;
->>>>>>> 29701bde
 use url::Url;
 
 use crate::calendar::remote_calendar::RemoteCalendar;
 use crate::calendar::SupportedComponents;
-<<<<<<< HEAD
-=======
 use crate::error::{HttpStatusConstraint, KFError, KFResult};
 use crate::item::ItemType;
->>>>>>> 29701bde
 use crate::resource::Resource;
 use crate::traits::BaseCalendar;
 use crate::traits::CalDavSource;
 use crate::traits::DavCalendar;
-<<<<<<< HEAD
-use crate::utils::{find_elem, find_elems};
-=======
 use crate::utils::prop::{
     Property, PROP_CALENDAR_COLOR, PROP_DISPLAY_NAME, PROP_RESOURCE_TYPE,
     PROP_SUPPORTED_CALENDAR_COMPONENT_SET,
@@ -45,7 +28,6 @@
 };
 use crate::utils::xml::find_elem;
 use crate::utils::Namespaces;
->>>>>>> 29701bde
 
 static DAVCLIENT_BODY: &str = r#"
     <d:propfind xmlns:d="DAV:">
@@ -63,77 +45,6 @@
     </d:propfind>
 "#;
 
-<<<<<<< HEAD
-static CAL_BODY: &str = r#"
-    <d:propfind xmlns:d="DAV:" xmlns:c="urn:ietf:params:xml:ns:caldav" >
-       <d:prop>
-         <d:displayname />
-         <E:calendar-color xmlns:E="http://apple.com/ns/ical/"/>
-         <d:resourcetype />
-         <c:supported-calendar-component-set />
-       </d:prop>
-    </d:propfind>
-"#;
-
-pub(crate) async fn sub_request(
-    resource: &Resource,
-    method: &str,
-    body: String,
-    depth: u32,
-) -> Result<String, Box<dyn Error>> {
-    let method = method.parse().expect("invalid method name");
-
-    let res = reqwest::Client::new()
-        .request(method, resource.url().clone())
-        .header("Depth", depth)
-        .header(CONTENT_TYPE, "application/xml")
-        .basic_auth(resource.username(), Some(resource.password()))
-        .body(body)
-        .send()
-        .await?;
-
-    if res.status().is_success() == false {
-        return Err(format!("Unexpected HTTP status code {:?}", res.status()).into());
-    }
-
-    let text = res.text().await?;
-    Ok(text)
-}
-
-pub(crate) async fn sub_request_and_extract_elem(
-    resource: &Resource,
-    body: String,
-    items: &[&str],
-) -> Result<String, Box<dyn Error>> {
-    let text = sub_request(resource, "PROPFIND", body, 0).await?;
-
-    let mut current_element: &Element = &text.parse()?;
-    for item in items {
-        current_element = match find_elem(&current_element, item) {
-            Some(elem) => elem,
-            None => return Err(format!("missing element {}", item).into()),
-        }
-    }
-    Ok(current_element.text())
-}
-
-pub(crate) async fn sub_request_and_extract_elems(
-    resource: &Resource,
-    method: &str,
-    body: String,
-    item: &str,
-) -> Result<Vec<Element>, Box<dyn Error>> {
-    let text = sub_request(resource, method, body, 1).await?;
-
-    let element: &Element = &text.parse()?;
-    Ok(find_elems(&element, item)
-        .iter()
-        .map(|elem| (*elem).clone())
-        .collect())
-}
-
-=======
->>>>>>> 29701bde
 /// A CalDAV data source that fetches its data from a CalDAV server
 #[derive(Debug)]
 pub struct Client {
@@ -157,11 +68,7 @@
         url: S,
         username: T,
         password: U,
-<<<<<<< HEAD
-    ) -> Result<Self, Box<dyn Error>> {
-=======
     ) -> Result<Self, url::ParseError> {
->>>>>>> 29701bde
         let url = Url::parse(url.as_ref())?;
 
         Ok(Self {
@@ -179,10 +86,7 @@
         let href = sub_request_and_extract_elem(
             &self.resource,
             DAVCLIENT_BODY.into(),
-<<<<<<< HEAD
-=======
             0,
->>>>>>> 29701bde
             &["current-user-principal", "href"],
         )
         .await?;
@@ -203,10 +107,7 @@
         let href = sub_request_and_extract_elem(
             &principal_url,
             HOMESET_BODY.into(),
-<<<<<<< HEAD
-=======
             0,
->>>>>>> 29701bde
             &["calendar-home-set", "href"],
         )
         .await?;
@@ -221,19 +122,6 @@
     /// represent them.
     async fn populate_calendars(&self) -> KFResult<()> {
         let cal_home_set = self.get_cal_home_set().await?;
-<<<<<<< HEAD
-
-        let reps = sub_request_and_extract_elems(
-            &cal_home_set,
-            "PROPFIND",
-            CAL_BODY.to_string(),
-            "response",
-        )
-        .await?;
-        let mut calendars = HashMap::new();
-        for rep in reps {
-            let display_name = find_elem(&rep, "displayname")
-=======
         let props = &[
             PROP_CALENDAR_COLOR.clone(),
             PROP_DISPLAY_NAME.clone(),
@@ -247,7 +135,6 @@
         let mut calendars = HashMap::new();
         for response in responses {
             let display_name = find_elem(&response, "displayname")
->>>>>>> 29701bde
                 .map(|e| e.text())
                 .unwrap_or("<no name>".to_string());
             log::debug!("Considering calendar {}", display_name);
@@ -301,18 +188,12 @@
                     Ok(sc) => sc,
                 };
 
-<<<<<<< HEAD
-            let this_calendar_color = find_elem(&rep, "calendar-color").and_then(|col| {
-=======
             let this_calendar_color = find_elem(&response, "calendar-color").and_then(|col| {
->>>>>>> 29701bde
                 col.texts()
                     .next()
                     .and_then(|t| csscolorparser::parse(t).ok())
             });
 
-<<<<<<< HEAD
-=======
             // let all_properties = {
             //     let mut all = Vec::new();
             //     let propstat = find_elem(&response, "propstat").unwrap();
@@ -328,7 +209,6 @@
             //     all
             // };
 
->>>>>>> 29701bde
             let this_calendar = RemoteCalendar::new(
                 display_name,
                 this_calendar_url,
@@ -350,17 +230,6 @@
 
 #[async_trait]
 impl CalDavSource<RemoteCalendar> for Client {
-<<<<<<< HEAD
-    async fn get_calendars(
-        &self,
-    ) -> Result<HashMap<Url, Arc<Mutex<RemoteCalendar>>>, Box<dyn Error>> {
-        self.populate_calendars().await?;
-
-        match &self.cached_replies.lock().unwrap().calendars {
-            Some(cals) => return Ok(cals.clone()),
-            None => return Err("No calendars available".into()),
-        };
-=======
     async fn get_calendars(&self) -> KFResult<HashMap<Url, Arc<Mutex<RemoteCalendar>>>> {
         self.populate_calendars().await?;
 
@@ -372,7 +241,6 @@
             .as_ref()
             .unwrap() // Unwrap OK because populate_calendars either does what it says, or returns Err
             .clone())
->>>>>>> 29701bde
     }
 
     async fn get_calendar(&self, url: &Url) -> Option<Arc<Mutex<RemoteCalendar>>> {
@@ -383,39 +251,20 @@
 
         self.cached_replies
             .lock()
-<<<<<<< HEAD
-            .unwrap()
-=======
-            .await
->>>>>>> 29701bde
+            .await
             .calendars
             .as_ref()
             .and_then(|cals| cals.get(url))
             .cloned()
     }
 
-<<<<<<< HEAD
-=======
     /// Makes a MKCALENDAR call to create a calendar on the server.
->>>>>>> 29701bde
     async fn create_calendar(
         &mut self,
         url: Url,
         name: String,
         supported_components: SupportedComponents,
         color: Option<Color>,
-<<<<<<< HEAD
-    ) -> Result<Arc<Mutex<RemoteCalendar>>, Box<dyn Error>> {
-        self.populate_calendars().await?;
-
-        match self.cached_replies.lock().unwrap().calendars.as_ref() {
-            None => return Err("No calendars have been fetched".into()),
-            Some(cals) => {
-                if cals.contains_key(&url) {
-                    return Err("This calendar already exists".into());
-                }
-            }
-=======
     ) -> KFResult<Arc<Mutex<RemoteCalendar>>> {
         self.populate_calendars().await?;
 
@@ -434,7 +283,6 @@
                 detail: "".into(),
                 url,
             });
->>>>>>> 29701bde
         }
 
         //NOTE This does not make use of `calendar_body`'s ability to define calendar properties in the MKCALENDAR call
@@ -457,25 +305,14 @@
 
         let status = response.status();
         if status != StatusCode::CREATED {
-<<<<<<< HEAD
-            return Err(format!(
-                "Unexpected HTTP status code. Expected CREATED, got {}",
-                status.as_u16()
-            )
-            .into());
-=======
             return Err(KFError::UnexpectedHTTPStatusCode {
                 expected: HttpStatusConstraint::Specific(vec![StatusCode::CREATED]),
                 got: status,
             });
->>>>>>> 29701bde
         }
 
         self.get_calendar(&url)
             .await
-<<<<<<< HEAD
-            .ok_or(format!("Unable to insert calendar {:?}", url).into())
-=======
             .ok_or(KFError::CalendarDidNotSyncAfterCreation(url))
     }
 
@@ -515,7 +352,6 @@
         let mut replies = self.cached_replies.lock().await;
         let cals = replies.calendars.as_mut();
         Ok(cals.unwrap().remove(url))
->>>>>>> 29701bde
     }
 }
 
@@ -523,10 +359,7 @@
     name: String,
     supported_components: SupportedComponents,
     color: Option<Color>,
-<<<<<<< HEAD
-=======
     properties: Vec<Property>,
->>>>>>> 29701bde
 ) -> String {
     let color_property = match color {
         None => "".to_string(),
@@ -534,8 +367,6 @@
             "<D:calendar-color xmlns:D=\"http://apple.com/ns/ical/\">{}FF</D:calendar-color>",
             color.to_hex_string().to_ascii_uppercase()
         ),
-<<<<<<< HEAD
-=======
     };
 
     let mut namespaces = Namespaces::new();
@@ -561,7 +392,6 @@
             s.push('\n');
         }
         s
->>>>>>> 29701bde
     };
 
     // This is taken from https://tools.ietf.org/html/rfc4791#page-24
