--- conflicted
+++ resolved
@@ -4,10 +4,7 @@
 use ical::property::Property as IcalProperty;
 use ics::components::Parameter as IcsParameter;
 use ics::components::Property as IcsProperty;
-<<<<<<< HEAD
-=======
 use ics::properties::RelatedTo;
->>>>>>> 29701bde
 use ics::properties::{Completed, Created, LastModified, PercentComplete, Status, Summary};
 use ics::{ICalendar, ToDo};
 
@@ -27,17 +24,11 @@
     let s_last_modified = format_date_time(task.last_modified());
 
     let mut todo = ToDo::new(task.uid(), s_last_modified.clone());
-<<<<<<< HEAD
-
-    task.creation_date()
-        .map(|dt| todo.push(Created::new(format_date_time(dt))));
-=======
 
     if let Some(dt) = task.creation_date() {
         todo.push(Created::new(format_date_time(dt)));
     }
 
->>>>>>> 29701bde
     todo.push(LastModified::new(s_last_modified));
     todo.push(Summary::new(task.name()));
     for rel in task.relationships() {
@@ -50,15 +41,9 @@
         }
         CompletionStatus::Completed(completion_date) => {
             todo.push(PercentComplete::new("100"));
-<<<<<<< HEAD
-            completion_date
-                .as_ref()
-                .map(|dt| todo.push(Completed::new(format_date_time(dt))));
-=======
             if let Some(dt) = completion_date.as_ref() {
                 todo.push(Completed::new(format_date_time(dt)));
             }
->>>>>>> 29701bde
             todo.push(Status::completed());
         }
     }
