use std::collections::HashMap;

use async_trait::async_trait;
use csscolorparser::Color;
<<<<<<< HEAD
use reqwest::{header::CONTENT_LENGTH, header::CONTENT_TYPE};
=======
use http::header::ToStrError;
use http::{HeaderValue, Method};
use reqwest::header::HeaderMap;
use reqwest::{header::CONTENT_LENGTH, header::CONTENT_TYPE};
use tokio::sync::Mutex;
>>>>>>> 29701bde
use url::Url;

use crate::calendar::SupportedComponents;
use crate::error::{HttpStatusConstraint, KFError, KFResult};
use crate::item::Item;
<<<<<<< HEAD
use crate::item::SyncStatus;
use crate::item::VersionTag;
use crate::resource::Resource;
use crate::traits::BaseCalendar;
use crate::traits::DavCalendar;
use crate::utils::find_elem;
=======
use crate::resource::Resource;
use crate::traits::BaseCalendar;
use crate::traits::DavCalendar;
use crate::utils::prop::{Property, PROP_ALLPROP};
use crate::utils::req::{propfind_body, sub_request_and_extract_elems};
use crate::utils::sync::{SyncStatus, VersionTag};
use crate::utils::xml::find_elem;
use crate::utils::NamespacedName;
>>>>>>> 29701bde

static TASKS_BODY: &str = r#"
    <c:calendar-query xmlns:d="DAV:" xmlns:c="urn:ietf:params:xml:ns:caldav">
        <d:prop>
            <d:getetag />
        </d:prop>
        <c:filter>
            <c:comp-filter name="VCALENDAR">
                <c:comp-filter name="VTODO" />
            </c:comp-filter>
        </c:filter>
    </c:calendar-query>
"#;

static MULTIGET_BODY_PREFIX: &str = r#"
    <c:calendar-multiget xmlns:d="DAV:" xmlns:c="urn:ietf:params:xml:ns:caldav">
        <d:prop>
            <c:calendar-data />
        </d:prop>
"#;

static MULTIGET_BODY_SUFFIX: &str = r#"
    </c:calendar-multiget>
"#;

<<<<<<< HEAD
=======
#[derive(thiserror::Error, Debug)]
pub enum RemoteCalendarError {
    #[error("Cannot update an item that has not been synced already")]
    CannotUpdateUnsyncedItem,

    #[error("Cannot update an item that has not changed")]
    CannotUpdateUnchangedItem,

    #[error("Non-ASCII header: {header:?}: {source}")]
    NonAsciiHeader {
        header: HeaderValue,
        source: ToStrError,
    },

    #[error("Inconsistent data: {0} has no version tag")]
    ItemLacksVersionTag(Url),

    #[error("No ETag in these response headers: {response_headers:?} (request was {url:?})")]
    NoETag {
        url: Url,
        response_headers: HeaderMap,
    },
}

>>>>>>> 29701bde
/// A CalDAV calendar created by a [`Client`](crate::client::Client).
#[derive(Debug)]
pub struct RemoteCalendar {
    name: String,
    resource: Resource,
    supported_components: SupportedComponents,
    color: Option<Color>,

    cached_version_tags: Mutex<Option<HashMap<Url, VersionTag>>>,
}

impl RemoteCalendar {
    async fn get_properties(&self, props: &[NamespacedName]) -> KFResult<Vec<Property>> {
        let body = propfind_body(props);
        let propstats =
            sub_request_and_extract_elems(&self.resource, "PROPFIND", body, 0, "propstat").await?;

        let mut props = Vec::new();
        for propstat in propstats {
            if let Some(prop_el) = find_elem(&propstat, "prop") {
                for child in prop_el.children() {
                    props.push(Property::new(child.ns(), child.name(), child.text()));
                }
            } else {
                return Err(KFError::MissingDOMElement {
                    text: propstat.text(),
                    el: "prop".to_string(),
                });
            }
        }

        Ok(props)
    }
}

#[async_trait]
impl BaseCalendar for RemoteCalendar {
    fn name(&self) -> &str {
        &self.name
    }
    fn url(&self) -> &Url {
<<<<<<< HEAD
        &self.resource.url()
=======
        self.resource.url()
>>>>>>> 29701bde
    }
    fn supported_components(&self) -> crate::calendar::SupportedComponents {
        self.supported_components
    }
    fn color(&self) -> Option<&Color> {
        self.color.as_ref()
    }

    async fn get_properties_by_name(
        &self,
        names: &[NamespacedName],
    ) -> KFResult<Vec<Option<Property>>> {
        self.get_properties(names).await.map(|props| {
            names
                .iter()
                .map(|n| props.iter().find(|p| p.nsn() == n).cloned())
                .collect()
        })
    }

    async fn set_property(&mut self, prop: Property) -> KFResult<SyncStatus> {
        let method: Method = "PROPPATCH".parse().expect("invalid method name");
        let url = self.url().clone();

        let propertyupdate = format!(
            r#"<?xml version="1.0" encoding="utf-8" ?>
     <D:propertyupdate xmlns:D="DAV:" xmlns:A="{}">
       <D:set>
         <D:prop>
             <A:{}>{}</A:{}>
         </D:prop>
       </D:set>
     </D:propertyupdate>"#,
            prop.xmlns(),
            prop.name(),
            prop.value(),
            prop.name()
        );

        let response = Box::pin(reqwest::Client::new())
            .request(method.clone(), url.clone())
            .header(CONTENT_TYPE, "application/xml")
            .header(CONTENT_LENGTH, propertyupdate.len())
            .basic_auth(self.resource.username(), Some(self.resource.password()))
            .body(propertyupdate)
            .send()
            .await
            .map_err(|source| KFError::HttpRequestError {
                url,
                method,
                source,
            })?;

        if !response.status().is_success() {
            return Err(KFError::UnexpectedHTTPStatusCode {
                expected: HttpStatusConstraint::Success,
                got: response.status(),
            });
        }

        // We use the property value itself, rather than a server-generated etag, because it fully captures its own content
        // This saves us a PROPFIND to query the etag
        // If property values ever get too large, we may have to change the approach
        Ok(SyncStatus::Synced(VersionTag::from(prop.value().clone())))
    }

    async fn add_item(&mut self, item: Item) -> KFResult<SyncStatus> {
        let ical_text = crate::ical::build_from(&item);

        let response = reqwest::Client::new()
            .put(item.url().clone())
            .header("If-None-Match", "*")
            .header(CONTENT_TYPE, "text/calendar")
            .header(CONTENT_LENGTH, ical_text.len())
            .basic_auth(self.resource.username(), Some(self.resource.password()))
            .body(ical_text)
            .send()
            .await
            .map_err(|source| KFError::HttpRequestError {
                url: item.url().clone(),
                method: Method::GET,
                source,
            })?;

        if !response.status().is_success() {
            return Err(KFError::UnexpectedHTTPStatusCode {
                expected: HttpStatusConstraint::Success,
                got: response.status(),
            });
        }

        let reply_hdrs = response.headers();
        match reply_hdrs.get("ETag") {
<<<<<<< HEAD
            None => Err(format!(
                "No ETag in these response headers: {:?} (request was {:?})",
                reply_hdrs,
                item.url()
            )
=======
            None => Err(RemoteCalendarError::NoETag {
                url: item.url().clone(),
                response_headers: reply_hdrs.clone(),
            }
>>>>>>> 29701bde
            .into()),
            Some(etag) => {
                let vtag_str =
                    etag.to_str()
                        .map_err(|source| RemoteCalendarError::NonAsciiHeader {
                            header: etag.clone(),
                            source,
                        })?;
                let vtag = VersionTag::from(String::from(vtag_str));
                Ok(SyncStatus::Synced(vtag))
            }
        }
    }

    async fn update_item(&mut self, item: Item) -> KFResult<SyncStatus> {
        let old_etag = match item.sync_status() {
            SyncStatus::NotSynced => {
<<<<<<< HEAD
                return Err("Cannot update an item that has not been synced already".into())
            }
            SyncStatus::Synced(_) => {
                return Err("Cannot update an item that has not changed".into())
=======
                return Err(RemoteCalendarError::CannotUpdateUnsyncedItem.into())
            }
            SyncStatus::Synced(_) => {
                return Err(RemoteCalendarError::CannotUpdateUnchangedItem.into())
>>>>>>> 29701bde
            }
            SyncStatus::LocallyModified(etag) => etag,
            SyncStatus::LocallyDeleted(etag) => etag,
        };
        let ical_text = crate::ical::build_from(&item);

        let request = reqwest::Client::new()
            .put(item.url().clone())
            .header("If-Match", old_etag.as_str())
            .header(CONTENT_TYPE, "text/calendar")
            .header(CONTENT_LENGTH, ical_text.len())
            .basic_auth(self.resource.username(), Some(self.resource.password()))
            .body(ical_text)
            .send()
            .await
            .map_err(|source| KFError::HttpRequestError {
                url: item.url().clone(),
                method: Method::PUT,
                source,
            })?;

        if !request.status().is_success() {
            return Err(KFError::UnexpectedHTTPStatusCode {
                expected: HttpStatusConstraint::Success,
                got: request.status(),
            });
        }

        let reply_hdrs = request.headers();
        match reply_hdrs.get("ETag") {
<<<<<<< HEAD
            None => Err(format!(
                "No ETag in these response headers: {:?} (request was {:?})",
                reply_hdrs,
                item.url()
            )
=======
            None => Err(RemoteCalendarError::NoETag {
                url: item.url().clone(),
                response_headers: reply_hdrs.clone(),
            }
>>>>>>> 29701bde
            .into()),
            Some(etag) => {
                let vtag_str =
                    etag.to_str()
                        .map_err(|source| RemoteCalendarError::NonAsciiHeader {
                            header: etag.clone(),
                            source,
                        })?;
                let vtag = VersionTag::from(String::from(vtag_str));
                Ok(SyncStatus::Synced(vtag))
            }
        }
    }
}

#[async_trait]
impl DavCalendar for RemoteCalendar {
    fn new(
        name: String,
        resource: Resource,
        supported_components: SupportedComponents,
        color: Option<Color>,
    ) -> Self {
        Self {
            name,
            resource,
            supported_components,
            color,
            cached_version_tags: Mutex::new(None),
        }
    }

<<<<<<< HEAD
    async fn get_item_version_tags(&self) -> Result<HashMap<Url, VersionTag>, Box<dyn Error>> {
        if let Some(map) = &*self.cached_version_tags.lock().unwrap() {
=======
    async fn get_item_version_tags(&self) -> KFResult<HashMap<Url, VersionTag>> {
        if let Some(map) = &*self.cached_version_tags.lock().await {
>>>>>>> 29701bde
            log::debug!("Version tags are already cached.");
            return Ok(map.clone());
        };

<<<<<<< HEAD
        let responses = crate::client::sub_request_and_extract_elems(
            &self.resource,
            "REPORT",
            TASKS_BODY.to_string(),
=======
        let responses = sub_request_and_extract_elems(
            &self.resource,
            "REPORT",
            TASKS_BODY.to_string(),
            1,
>>>>>>> 29701bde
            "response",
        )
        .await?;

        let mut items = HashMap::new();
        for response in responses {
            let item_url =
                find_elem(&response, "href").map(|elem| self.resource.combine(&elem.text()));
            let item_url = match item_url {
                None => {
                    log::warn!("Unable to extract HREF");
                    continue;
                }
                Some(resource) => resource.url().clone(),
            };

            let version_tag = match find_elem(&response, "getetag") {
                None => {
                    log::warn!("Unable to extract ETAG for item {}, ignoring it", item_url);
                    continue;
                }
                Some(etag) => VersionTag::from(etag.text()),
            };

            items.insert(item_url.clone(), version_tag);
        }

        // Note: the mutex cannot be locked during this whole async function, but it can safely be re-entrant (this will just waste an unnecessary request)
        *self.cached_version_tags.lock().await = Some(items.clone());
        Ok(items)
    }

    async fn get_item_by_url(&self, url: &Url) -> KFResult<Option<Item>> {
        let res = reqwest::Client::new()
            .get(url.clone())
            .header(CONTENT_TYPE, "text/calendar")
            .basic_auth(self.resource.username(), Some(self.resource.password()))
            .send()
            .await
            .map_err(|source| KFError::HttpRequestError {
                url: url.clone(),
                method: Method::GET,
                source,
            })?;

        if !res.status().is_success() {
            return Err(KFError::UnexpectedHTTPStatusCode {
                expected: HttpStatusConstraint::Success,
                got: res.status(),
            });
        }

        let text = res
            .text()
            .await
            .map_err(|source| KFError::HttpRequestError {
                url: url.clone(),
                method: Method::GET,
                source,
            })?;

        // This is supposed to be cached
        let version_tags = self.get_item_version_tags().await?;
        let vt = match version_tags.get(url) {
            None => return Err(RemoteCalendarError::ItemLacksVersionTag(url.clone()).into()),
            Some(vt) => vt,
        };

        let item = crate::ical::parse(&text, url.clone(), SyncStatus::Synced(vt.clone()))?;
        Ok(Some(item))
    }

    async fn get_items_by_url(&self, urls: &[Url]) -> KFResult<Vec<Option<Item>>> {
        // Build the request body
        let mut hrefs = String::new();
        for url in urls {
            hrefs.push_str(&format!("        <d:href>{}</d:href>\n", url.path()));
        }
        let body = format!("{}{}{}", MULTIGET_BODY_PREFIX, hrefs, MULTIGET_BODY_SUFFIX);

        // Send the request
<<<<<<< HEAD
        let xml_replies = crate::client::sub_request_and_extract_elems(
            &self.resource,
            "REPORT",
            body,
            "response",
        )
        .await?;
=======
        let xml_replies =
            sub_request_and_extract_elems(&self.resource, "REPORT", body, 1, "response").await?;
>>>>>>> 29701bde

        // This is supposed to be cached
        let version_tags = self.get_item_version_tags().await?;

        // Parse the results
        let mut results = Vec::new();
        for xml_reply in xml_replies {
            let href = find_elem(&xml_reply, "href")
                .ok_or(KFError::MissingDOMElement {
                    text: xml_reply.text().clone(),
                    el: "href".into(),
                })?
                .text();
            let mut url = self.resource.url().clone();
            url.set_path(&href);
            let ical_data = find_elem(&xml_reply, "calendar-data")
<<<<<<< HEAD
                .ok_or("Missing calendar-data")?
=======
                .ok_or(KFError::MissingDOMElement {
                    text: xml_reply.text().clone(),
                    el: "calendar-data".into(),
                })?
>>>>>>> 29701bde
                .text();

            let vt = match version_tags.get(&url) {
                None => return Err(RemoteCalendarError::ItemLacksVersionTag(url.clone()).into()),
                Some(vt) => vt,
            };

            let item = crate::ical::parse(&ical_data, url.clone(), SyncStatus::Synced(vt.clone()))?;
            results.push(Some(item));
        }

        Ok(results)
    }

    async fn delete_item(&mut self, item_url: &Url) -> KFResult<()> {
        let del_response = reqwest::Client::new()
            .delete(item_url.clone())
            .basic_auth(self.resource.username(), Some(self.resource.password()))
            .send()
            .await
            .map_err(|source| KFError::HttpRequestError {
                url: item_url.clone(),
                method: Method::DELETE,
                source,
            })?;

        if !del_response.status().is_success() {
            return Err(KFError::UnexpectedHTTPStatusCode {
                expected: HttpStatusConstraint::Success,
                got: del_response.status(),
            });
        }

        Ok(())
    }

    async fn get_properties(&self) -> KFResult<Vec<Property>> {
        self.get_properties(&[PROP_ALLPROP.clone()]).await
    }

    async fn get_property(&self, nsn: &NamespacedName) -> KFResult<Option<Property>> {
        self.get_properties(&[nsn.clone()]).await.map(|props| {
            debug_assert_eq!(props.len(), 1);

            props.first().cloned()
        })
    }

    async fn delete_property(&mut self, nsn: &NamespacedName) -> KFResult<()> {
        let method: Method = "PROPPATCH".parse().expect("invalid method name");
        let url = self.url().clone();

        let propertyupdate = format!(
            r#"<?xml version="1.0" encoding="utf-8" ?>
     <D:propertyupdate xmlns:D="DAV:" xmlns:A="{}">
       <D:remove>
         <D:prop><A:{}/></D:prop>
       </D:remove>
     </D:propertyupdate>"#,
            nsn.xmlns, nsn.name
        );

        let response = Box::pin(reqwest::Client::new())
            .request(method.clone(), url.clone())
            .header(CONTENT_TYPE, "application/xml")
            .header(CONTENT_LENGTH, propertyupdate.len())
            .basic_auth(self.resource.username(), Some(self.resource.password()))
            .body(propertyupdate)
            .send()
            .await
            .map_err(|source| KFError::HttpRequestError {
                url,
                method,
                source,
            })?;

        if !response.status().is_success() {
            return Err(KFError::UnexpectedHTTPStatusCode {
                expected: HttpStatusConstraint::Success,
                got: response.status(),
            });
        }

        Ok(())
    }
}<|MERGE_RESOLUTION|>--- conflicted
+++ resolved
@@ -2,28 +2,16 @@
 
 use async_trait::async_trait;
 use csscolorparser::Color;
-<<<<<<< HEAD
-use reqwest::{header::CONTENT_LENGTH, header::CONTENT_TYPE};
-=======
 use http::header::ToStrError;
 use http::{HeaderValue, Method};
 use reqwest::header::HeaderMap;
 use reqwest::{header::CONTENT_LENGTH, header::CONTENT_TYPE};
 use tokio::sync::Mutex;
->>>>>>> 29701bde
 use url::Url;
 
 use crate::calendar::SupportedComponents;
 use crate::error::{HttpStatusConstraint, KFError, KFResult};
 use crate::item::Item;
-<<<<<<< HEAD
-use crate::item::SyncStatus;
-use crate::item::VersionTag;
-use crate::resource::Resource;
-use crate::traits::BaseCalendar;
-use crate::traits::DavCalendar;
-use crate::utils::find_elem;
-=======
 use crate::resource::Resource;
 use crate::traits::BaseCalendar;
 use crate::traits::DavCalendar;
@@ -32,7 +20,6 @@
 use crate::utils::sync::{SyncStatus, VersionTag};
 use crate::utils::xml::find_elem;
 use crate::utils::NamespacedName;
->>>>>>> 29701bde
 
 static TASKS_BODY: &str = r#"
     <c:calendar-query xmlns:d="DAV:" xmlns:c="urn:ietf:params:xml:ns:caldav">
@@ -58,8 +45,6 @@
     </c:calendar-multiget>
 "#;
 
-<<<<<<< HEAD
-=======
 #[derive(thiserror::Error, Debug)]
 pub enum RemoteCalendarError {
     #[error("Cannot update an item that has not been synced already")]
@@ -84,7 +69,6 @@
     },
 }
 
->>>>>>> 29701bde
 /// A CalDAV calendar created by a [`Client`](crate::client::Client).
 #[derive(Debug)]
 pub struct RemoteCalendar {
@@ -126,11 +110,7 @@
         &self.name
     }
     fn url(&self) -> &Url {
-<<<<<<< HEAD
-        &self.resource.url()
-=======
         self.resource.url()
->>>>>>> 29701bde
     }
     fn supported_components(&self) -> crate::calendar::SupportedComponents {
         self.supported_components
@@ -224,18 +204,10 @@
 
         let reply_hdrs = response.headers();
         match reply_hdrs.get("ETag") {
-<<<<<<< HEAD
-            None => Err(format!(
-                "No ETag in these response headers: {:?} (request was {:?})",
-                reply_hdrs,
-                item.url()
-            )
-=======
             None => Err(RemoteCalendarError::NoETag {
                 url: item.url().clone(),
                 response_headers: reply_hdrs.clone(),
             }
->>>>>>> 29701bde
             .into()),
             Some(etag) => {
                 let vtag_str =
@@ -253,17 +225,10 @@
     async fn update_item(&mut self, item: Item) -> KFResult<SyncStatus> {
         let old_etag = match item.sync_status() {
             SyncStatus::NotSynced => {
-<<<<<<< HEAD
-                return Err("Cannot update an item that has not been synced already".into())
-            }
-            SyncStatus::Synced(_) => {
-                return Err("Cannot update an item that has not changed".into())
-=======
                 return Err(RemoteCalendarError::CannotUpdateUnsyncedItem.into())
             }
             SyncStatus::Synced(_) => {
                 return Err(RemoteCalendarError::CannotUpdateUnchangedItem.into())
->>>>>>> 29701bde
             }
             SyncStatus::LocallyModified(etag) => etag,
             SyncStatus::LocallyDeleted(etag) => etag,
@@ -294,18 +259,10 @@
 
         let reply_hdrs = request.headers();
         match reply_hdrs.get("ETag") {
-<<<<<<< HEAD
-            None => Err(format!(
-                "No ETag in these response headers: {:?} (request was {:?})",
-                reply_hdrs,
-                item.url()
-            )
-=======
             None => Err(RemoteCalendarError::NoETag {
                 url: item.url().clone(),
                 response_headers: reply_hdrs.clone(),
             }
->>>>>>> 29701bde
             .into()),
             Some(etag) => {
                 let vtag_str =
@@ -338,29 +295,17 @@
         }
     }
 
-<<<<<<< HEAD
-    async fn get_item_version_tags(&self) -> Result<HashMap<Url, VersionTag>, Box<dyn Error>> {
-        if let Some(map) = &*self.cached_version_tags.lock().unwrap() {
-=======
     async fn get_item_version_tags(&self) -> KFResult<HashMap<Url, VersionTag>> {
         if let Some(map) = &*self.cached_version_tags.lock().await {
->>>>>>> 29701bde
             log::debug!("Version tags are already cached.");
             return Ok(map.clone());
         };
 
-<<<<<<< HEAD
-        let responses = crate::client::sub_request_and_extract_elems(
-            &self.resource,
-            "REPORT",
-            TASKS_BODY.to_string(),
-=======
         let responses = sub_request_and_extract_elems(
             &self.resource,
             "REPORT",
             TASKS_BODY.to_string(),
             1,
->>>>>>> 29701bde
             "response",
         )
         .await?;
@@ -442,18 +387,8 @@
         let body = format!("{}{}{}", MULTIGET_BODY_PREFIX, hrefs, MULTIGET_BODY_SUFFIX);
 
         // Send the request
-<<<<<<< HEAD
-        let xml_replies = crate::client::sub_request_and_extract_elems(
-            &self.resource,
-            "REPORT",
-            body,
-            "response",
-        )
-        .await?;
-=======
         let xml_replies =
             sub_request_and_extract_elems(&self.resource, "REPORT", body, 1, "response").await?;
->>>>>>> 29701bde
 
         // This is supposed to be cached
         let version_tags = self.get_item_version_tags().await?;
@@ -470,14 +405,10 @@
             let mut url = self.resource.url().clone();
             url.set_path(&href);
             let ical_data = find_elem(&xml_reply, "calendar-data")
-<<<<<<< HEAD
-                .ok_or("Missing calendar-data")?
-=======
                 .ok_or(KFError::MissingDOMElement {
                     text: xml_reply.text().clone(),
                     el: "calendar-data".into(),
                 })?
->>>>>>> 29701bde
                 .text();
 
             let vt = match version_tags.get(&url) {
