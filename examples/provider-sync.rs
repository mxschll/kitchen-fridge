//! This is an example of how kitchen-fridge can be used

use chrono::Utc;
use url::Url;

use kitchen_fridge::calendar::SupportedComponents;
use kitchen_fridge::task::CompletionStatus;
use kitchen_fridge::traits::BaseCalendar;
use kitchen_fridge::traits::CalDavSource;
use kitchen_fridge::traits::CompleteCalendar;
use kitchen_fridge::utils::pause;
use kitchen_fridge::CalDavProvider;
use kitchen_fridge::Item;
use kitchen_fridge::Task;

mod shared;
use shared::initial_sync;
use shared::{EXAMPLE_CREATED_CALENDAR_URL, EXAMPLE_EXISTING_CALENDAR_URL, URL, USERNAME};

const CACHE_FOLDER: &str = "test_cache/provider_sync";

#[tokio::main]
async fn main() {
    env_logger::init();

    println!("This example show how to sync a remote server with a local cache, using a Provider.");
    println!("Make sure you have edited the constants in the 'shared.rs' file to include correct URLs and credentials.");
    println!(
        "You can also set the RUST_LOG environment variable to display more info about the sync."
    );
<<<<<<< HEAD
    println!("");
=======
    println!();
>>>>>>> 29701bde
    println!("This will use the following settings:");
    println!("  * URL = {}", URL);
    println!("  * USERNAME = {}", USERNAME);
    println!(
        "  * EXAMPLE_EXISTING_CALENDAR_URL = {}",
        EXAMPLE_EXISTING_CALENDAR_URL
    );
    println!(
        "  * EXAMPLE_CREATED_CALENDAR_URL = {}",
        EXAMPLE_CREATED_CALENDAR_URL
    );
    pause();

    let mut provider = initial_sync(CACHE_FOLDER).await;

    add_items_and_sync_again(&mut provider).await;
}

async fn add_items_and_sync_again(provider: &mut CalDavProvider) {
    println!("\nNow, we'll add a calendar and a few tasks and run the sync again.");
    pause();

    // Create a new calendar...
    let new_calendar_url: Url = EXAMPLE_CREATED_CALENDAR_URL.parse().unwrap();
    let new_calendar_name = "A brave new calendar".to_string();
    if let Err(_err) = provider
        .local_mut()
        .create_calendar(
            new_calendar_url.clone(),
            new_calendar_name.clone(),
            SupportedComponents::TODO,
            Some("#ff8000".parse().unwrap()),
        )
        .await
    {
        println!("Unable to add calendar, maybe it exists already. We're not adding it after all.");
    }

    // ...and add a task in it
    let new_name = "This is a new task in a new calendar";
    let new_task = Task::new(String::from(new_name), true, &new_calendar_url);
    provider
        .local()
        .get_calendar(&new_calendar_url)
        .await
        .unwrap()
        .lock()
<<<<<<< HEAD
        .unwrap()
=======
        .await
>>>>>>> 29701bde
        .add_item(Item::Task(new_task))
        .await
        .unwrap();

    // Also create a task in a previously existing calendar
    let changed_calendar_url: Url = EXAMPLE_EXISTING_CALENDAR_URL.parse().unwrap();
    let new_task_name = "This is a new task we're adding as an example, with ÜTF-8 characters";
    let new_task = Task::new(String::from(new_task_name), false, &changed_calendar_url);
    let new_url = new_task.url().clone();
    provider
        .local()
        .get_calendar(&changed_calendar_url)
        .await
        .unwrap()
        .lock()
<<<<<<< HEAD
        .unwrap()
=======
        .await
>>>>>>> 29701bde
        .add_item(Item::Task(new_task))
        .await
        .unwrap();

<<<<<<< HEAD
    if provider.sync().await == false {
=======
    if !(provider.sync().await) {
>>>>>>> 29701bde
        log::warn!("Sync did not complete, see the previous log lines for more info. You can safely start a new sync. The new task may not have been synced.");
    } else {
        println!(
            "Done syncing the new task '{}' and the new calendar '{}'",
            new_task_name, new_calendar_name
        );
    }
    provider.local().save_to_folder().await.unwrap();

    complete_item_and_sync_again(provider, &changed_calendar_url, &new_url).await;
}

async fn complete_item_and_sync_again(
    provider: &mut CalDavProvider,
    changed_calendar_url: &Url,
    url_to_complete: &Url,
) {
    println!("\nNow, we'll mark this last task as completed, and run the sync again.");
    pause();

    let completion_status = CompletionStatus::Completed(Some(Utc::now()));
    provider
        .local()
        .get_calendar(changed_calendar_url)
        .await
        .unwrap()
        .lock()
<<<<<<< HEAD
        .unwrap()
=======
        .await
>>>>>>> 29701bde
        .get_item_by_url_mut(url_to_complete)
        .await
        .unwrap()
        .unwrap_task_mut()
        .set_completion_status(completion_status);

    if !(provider.sync().await) {
        log::warn!("Sync did not complete, see the previous log lines for more info. You can safely start a new sync. The new task may not have been synced.");
    } else {
        println!("Done syncing the completed task");
    }
    provider.local().save_to_folder().await.unwrap();

    remove_items_and_sync_again(provider, changed_calendar_url, url_to_complete).await;
}

async fn remove_items_and_sync_again(
    provider: &mut CalDavProvider,
    changed_calendar_url: &Url,
    id_to_remove: &Url,
) {
    println!("\nNow, we'll delete this last task, and run the sync again.");
    pause();

    // Remove the task we had created
    provider
        .local()
        .get_calendar(changed_calendar_url)
        .await
        .unwrap()
        .lock()
<<<<<<< HEAD
        .unwrap()
        .mark_for_deletion(id_to_remove)
        .await
        .unwrap();

    if provider.sync().await == false {
=======
        .await
        .mark_item_for_deletion(id_to_remove)
        .await
        .unwrap();

    if !(provider.sync().await) {
>>>>>>> 29701bde
        log::warn!("Sync did not complete, see the previous log lines for more info. You can safely start a new sync. The new task may not have been synced.");
    } else {
        println!("Done syncing the deleted task");
    }
    provider.local().save_to_folder().await.unwrap();

    println!("Done. You can start this example again to see the cache being restored from its current saved state")
}<|MERGE_RESOLUTION|>--- conflicted
+++ resolved
@@ -28,11 +28,7 @@
     println!(
         "You can also set the RUST_LOG environment variable to display more info about the sync."
     );
-<<<<<<< HEAD
-    println!("");
-=======
     println!();
->>>>>>> 29701bde
     println!("This will use the following settings:");
     println!("  * URL = {}", URL);
     println!("  * USERNAME = {}", USERNAME);
@@ -80,11 +76,7 @@
         .await
         .unwrap()
         .lock()
-<<<<<<< HEAD
-        .unwrap()
-=======
         .await
->>>>>>> 29701bde
         .add_item(Item::Task(new_task))
         .await
         .unwrap();
@@ -100,20 +92,12 @@
         .await
         .unwrap()
         .lock()
-<<<<<<< HEAD
-        .unwrap()
-=======
         .await
->>>>>>> 29701bde
         .add_item(Item::Task(new_task))
         .await
         .unwrap();
 
-<<<<<<< HEAD
-    if provider.sync().await == false {
-=======
     if !(provider.sync().await) {
->>>>>>> 29701bde
         log::warn!("Sync did not complete, see the previous log lines for more info. You can safely start a new sync. The new task may not have been synced.");
     } else {
         println!(
@@ -141,11 +125,7 @@
         .await
         .unwrap()
         .lock()
-<<<<<<< HEAD
-        .unwrap()
-=======
         .await
->>>>>>> 29701bde
         .get_item_by_url_mut(url_to_complete)
         .await
         .unwrap()
@@ -177,21 +157,12 @@
         .await
         .unwrap()
         .lock()
-<<<<<<< HEAD
-        .unwrap()
-        .mark_for_deletion(id_to_remove)
-        .await
-        .unwrap();
-
-    if provider.sync().await == false {
-=======
         .await
         .mark_item_for_deletion(id_to_remove)
         .await
         .unwrap();
 
     if !(provider.sync().await) {
->>>>>>> 29701bde
         log::warn!("Sync did not complete, see the previous log lines for more info. You can safely start a new sync. The new task may not have been synced.");
     } else {
         println!("Done syncing the deleted task");
